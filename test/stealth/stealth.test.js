--- conflicted
+++ resolved
@@ -26,8 +26,8 @@
     });
 
     beforeEach(async () => {
-<<<<<<< HEAD
-        await localStorageEmulator.init();
+        const storageDir = await localStorageEmulator.init();
+        utils.apifyStorageLocal = utils.newStorageLocal({ storageDir });
         browser = await Apify.launchPuppeteer({
             stealth: true,
             headless: true,
@@ -38,10 +38,6 @@
 
     afterEach(async () => {
         await browser.close();
-=======
-        const storageDir = await localStorageEmulator.init();
-        utils.apifyStorageLocal = utils.newStorageLocal({ storageDir });
->>>>>>> f297aa92
     });
 
     afterAll(async () => {
