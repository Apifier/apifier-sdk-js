import chai, { expect } from 'chai';
import chaiAsPromised from 'chai-as-promised';
import Apify from '../build/index';
import { RequestQueue } from '../build/request_queue';

chai.use(chaiAsPromised);

/* global process, describe, it */

describe('Apify.utils.puppeteer', () => {
    it('injectJQuery()', async () => {
        const browser = await Apify.launchPuppeteer({ headless: true });

        try {
            const page = await browser.newPage();
            await page.goto('about:blank');

            // NOTE: Chrome already defines window.$ as alias to document.querySelector(),
            // (https://developers.google.com/web/tools/chrome-devtools/console/command-line-reference#queryselector)
            const result1 = await page.evaluate(() => {
                return {
                    isDefined: window.jQuery !== undefined,
                };
            });
            expect(result1).to.eql({
                isDefined: false,
            });

            await Apify.utils.puppeteer.injectJQuery(page);
            const result2 = await page.evaluate(() => {
                return {
                    isDefined: window.jQuery === window.$,
                    text: $('h1').text(),
                };
            });
            expect(result2).to.eql({
                isDefined: true,
                text: '',
            });
        } finally {
            browser.close();
        }
    });

    it('injectUnderscore()', async () => {
        const browser = await Apify.launchPuppeteer({ headless: true });

        try {
            const page = await browser.newPage();
            await page.goto('about:blank');

            const result1 = await page.evaluate(() => {
                return { isDefined: window._ !== undefined };
            });
            expect(result1).to.eql({ isDefined: false });

            await Apify.utils.puppeteer.injectUnderscore(page);
            const result2 = await page.evaluate(() => {
                return { isDefined: _.isEmpty({}) };
            });
            expect(result2).to.eql({ isDefined: true });
        } finally {
            browser.close();
        }
    });

    it('hideWebDriver()', async () => {
        const browser = await Apify.launchPuppeteer({ headless: true });

        try {
            const page = await browser.newPage();
            await page.goto('about:blank');

            // TODO: Jarda, please can you add unit test for this?
            /*
            const result1 = await page.evaluate(() => {
                return { isDefined: window._ !== undefined };
            });
            expect(result1).to.eql({ isDefined: false });

            await Apify.utils.puppeteer.hideWebDriver(page);
            const result2 = await page.evaluate(() => {
                return { isDefined: _.isEmpty({}) };
            });
            expect(result2).to.eql({ isDefined: true }); */
        } finally {
            browser.close();
        }
    });

<<<<<<< HEAD
<<<<<<< HEAD
    it('clickElementsAndEnqueuePseudoUrls()', async () => {
=======
    it('enqueueRequestsFromClickableElements()', async () => {
>>>>>>> 3da1fb32aa3c19d6c19775deb5479b2dffcf8918
=======
    it('enqueueRequestsFromClickableElements()', async () => {
>>>>>>> b6b3ff12
        const browser = await Apify.launchPuppeteer({ headless: true, dumpio: true });

        try {
            const page = await browser.newPage();
            await page.setContent(`<html>
                <head>
                    <title>Example</title>
                </head>
                <body>
                    <p>
                        The ships hung in the sky, much the <a class="click" href="https://example.com/a/b/first">way that</a> bricks don't.
                    </p>
                    <ul>
                        <li>These aren't the Droids you're looking for</li>
                        <li><a href="https://example.com/a/second">I'm sorry, Dave. I'm afraid I can't do that.</a></li>
                        <li><a class="click" href="https://example.com/a/b/third">I'm sorry, Dave. I'm afraid I can't do that.</a></li>
                    </ul>
                    <a class="click" href="https://another.com/a/fifth">The Greatest Science Fiction Quotes Of All Time</a>
                    <p>
                        Don't know, I don't know such stuff. I just do eyes, ju-, ju-, just eyes... just genetic design,
                        just eyes. You Nexus, huh? I design your <a class="click" href="http://cool.com/">eyes</a>.
                    </p>
                </body>
            </html>`);


            const enqueuedUrls = [];
            const queue = new RequestQueue('xxx');
            queue.addRequest = (request) => {
                expect(request.method).to.be.eql('POST');
                enqueuedUrls.push(request.url);

                return Promise.resolve();
            };
            const purls = [
                new Apify.PseudoUrl('https://example.com/[(\\w|-|/)*]'),
                new Apify.PseudoUrl('[http|https]://cool.com/'),
            ];
<<<<<<< HEAD
<<<<<<< HEAD
            await Apify.utils.puppeteer.clickElementsAndEnqueuePseudoUrls(page, '.click', purls, queue, { method: 'POST' });
=======
            await Apify.utils.puppeteer.enqueueRequestsFromClickableElements(page, '.click', purls, queue, { method: 'POST' });
>>>>>>> 3da1fb32aa3c19d6c19775deb5479b2dffcf8918
=======
            await Apify.utils.puppeteer.enqueueRequestsFromClickableElements(page, '.click', purls, queue, { method: 'POST' });
>>>>>>> b6b3ff12

            expect(enqueuedUrls).to.be.eql([
                'https://example.com/a/b/first',
                'https://example.com/a/b/third',
                'http://cool.com/',
            ]);
        } finally {
            browser.close();
        }
    });
});<|MERGE_RESOLUTION|>--- conflicted
+++ resolved
@@ -88,15 +88,7 @@
         }
     });
 
-<<<<<<< HEAD
-<<<<<<< HEAD
-    it('clickElementsAndEnqueuePseudoUrls()', async () => {
-=======
     it('enqueueRequestsFromClickableElements()', async () => {
->>>>>>> 3da1fb32aa3c19d6c19775deb5479b2dffcf8918
-=======
-    it('enqueueRequestsFromClickableElements()', async () => {
->>>>>>> b6b3ff12
         const browser = await Apify.launchPuppeteer({ headless: true, dumpio: true });
 
         try {
@@ -135,15 +127,8 @@
                 new Apify.PseudoUrl('https://example.com/[(\\w|-|/)*]'),
                 new Apify.PseudoUrl('[http|https]://cool.com/'),
             ];
-<<<<<<< HEAD
-<<<<<<< HEAD
-            await Apify.utils.puppeteer.clickElementsAndEnqueuePseudoUrls(page, '.click', purls, queue, { method: 'POST' });
-=======
+
             await Apify.utils.puppeteer.enqueueRequestsFromClickableElements(page, '.click', purls, queue, { method: 'POST' });
->>>>>>> 3da1fb32aa3c19d6c19775deb5479b2dffcf8918
-=======
-            await Apify.utils.puppeteer.enqueueRequestsFromClickableElements(page, '.click', purls, queue, { method: 'POST' });
->>>>>>> b6b3ff12
 
             expect(enqueuedUrls).to.be.eql([
                 'https://example.com/a/b/first',
