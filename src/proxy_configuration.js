--- conflicted
+++ resolved
@@ -154,6 +154,7 @@
             proxyUrls: ow.optional.array.nonEmpty.ofType(ow.string.url),
             password: ow.optional.string,
             newUrlFunction: ow.optional.function,
+            // This is not an actual param, but it's here for legacy purposes.
             useApifyProxy: ow.optional.boolean,
         }));
 
@@ -217,13 +218,9 @@
      * If you need the URL string only, use {@link ProxyConfiguration.newUrl}.
      * @param {string|number} [sessionId]
      *  Represents the identifier of user {@link Session} that can be managed by the {@link SessionPool} or
-<<<<<<< HEAD
-     *  you can use the Apify Proxy [Session](https://docs.apify.com/proxy/datacenter-proxy#session-persistence) identifier.
-     *  It's converted to the string and then validated when provided sessionId is type of number. Property sessionId of
+     *  you can use the Apify Proxy [Session](https://docs.apify.com/proxy#sessions) identifier.
+     *  When the provided sessionId is a number, it's converted to a string. Property sessionId of
      *  {@link ProxyInfo} is always returned as a type string.
-=======
-     *  you can use the Apify Proxy [Session](https://docs.apify.com/proxy#sessions) identifier.
->>>>>>> 3bb69056
      *
      *  All the HTTP requests going through the proxy with the same session identifier
      *  will use the same target proxy server (i.e. the same IP address).
@@ -252,12 +249,8 @@
      * Returns a new proxy URL based on provided configuration options and the `sessionId` parameter.
      * @param {string|number} [sessionId]
      *  Represents the identifier of user {@link Session} that can be managed by the {@link SessionPool} or
-<<<<<<< HEAD
-     *  you can use the Apify Proxy [Session](https://docs.apify.com/proxy/datacenter-proxy#session-persistence) identifier.
-     *  It's converted to the string and then validated when provided sessionId is type of number.
-=======
      *  you can use the Apify Proxy [Session](https://docs.apify.com/proxy#sessions) identifier.
->>>>>>> 3bb69056
+     *  When the provided sessionId is a number, it's converted to a string.
      *
      *  All the HTTP requests going through the proxy with the same session identifier
      *  will use the same target proxy server (i.e. the same IP address).
