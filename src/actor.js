import _ from 'underscore';
import Promise from 'bluebird';
import fs from 'fs';
import { checkParamOrThrow } from 'apify-client/build/utils';
import { ENV_VARS, EXIT_CODES, ACT_TASK_TERMINAL_STATUSES } from './constants';
import { newPromise, apifyClient, addCharsetToContentType } from './utils';

/* globals process */

/**
 * Tries to parse a string with date.
 * Returns either a Date object or undefined
 *
 * @ignore
 */
const tryParseDate = (str) => {
    const unix = Date.parse(str);
    return unix > 0 ? new Date(unix) : undefined;
};

<<<<<<< HEAD
=======
const getDefaultStoreIdOrThrow = () => {
    const storeId = process.env[ENV_VARS.DEFAULT_KEY_VALUE_STORE_ID];
    if (!storeId) throw new Error(`The '${ENV_VARS.DEFAULT_KEY_VALUE_STORE_ID}' environment variable is not defined.`);
    return storeId;
};

const getDefaultDatasetIdOrThrow = () => {
    const datasetId = process.env[ENV_VARS.DEFAULT_DATASET_ID];
    if (!datasetId) throw new Error(`The '${ENV_VARS.DEFAULT_DATASET_ID}' environment variable is not defined.`);
    return datasetId;
};


>>>>>>> 21d32eaa
/**
 * Returns a new object which contains information parsed from the `APIFY_XXX` environment variables.
 * It has the following properties:
 *
<<<<<<< HEAD
 * ```javascript
 * {
=======
 * console.log('My input:');
 * console.dir(input);
 * </code></pre>
 * <p>
 * The result of the function is the body of the record. Bodies with the `application/json`
 * content type are automatically parsed to an object.
 * Similarly, for `text/plain` content types the body is parsed as `String`.
 * For all other content types, the body is a raw `Buffer`.
 * If the record cannot be found, the result is null.
 * </p>
 * <p>
 * If the `APIFY_DEV_KEY_VALUE_STORE_DIR` environment variable is defined,
 * the value is read from a that directory rather than the key-value store,
 * specifically from a file that has the key as a name.
 * The directory must exist or an error is thrown. If the file does not exists, the returned value is `null`.
 * The file is assumed to have a content type specified in the `APIFY_DEV_KEY_VALUE_STORE_CONTENT_TYPE`
 * environment variable, or `application/json` if not set.
 * This feature is useful for local development and debugging of your acts.
 * </p>
 * @param {String} key Key of the record.
 * @param {Function} callback Optional callback.
 * @returns {Promise} Returns a promise if no callback was provided.
 */
export const getValue = (key, callback = null) => {
    if (!key || !_.isString(key)) throw new Error('The "key" parameter must be a non-empty string');

    const devDir = process.env[ENV_VARS.DEV_KEY_VALUE_STORE_DIR];
    let promise;

    if (devDir) {
        // We're emulating KV store locally in a directory to simplify development
        const devContentType = process.env[ENV_VARS.DEV_KEY_VALUE_STORE_CONTENT_TYPE] || 'application/json; charset=utf-8';
        const contentType = contentTypeParser.parse(devContentType).type;
        const dirPath = path.resolve(devDir);
        let filePath;

        promise = newPromise()
            .then(() => {
                // Check that the directory is really a directory
                return statPromised(dirPath)
                    .then((stats) => {
                        if (!stats.isDirectory()) throw new Error('The directory is not a directory');
                    })
                    .catch((err) => {
                        if (err.code === 'ENOENT') throw new Error('The directory does not exist');
                        throw err;
                    });
            })
            .then(() => {
                // Read file
                filePath = path.resolve(dirPath, key);
                return readFilePromised(filePath)
                    .catch((err) => {
                        if (err.code === 'ENOENT') return null;
                        throw err;
                    });
            })
            .then((data) => {
                // Parse file according to the content type
                if (data !== null) {
                    if (contentType === 'application/json') {
                        try {
                            data = JSON.parse(data.toString('utf8'));
                        } catch (e) {
                            throw new Error(`File cannot be parsed as JSON: ${e.message}`);
                        }
                    } else if (contentType === 'text/plain') {
                        data = data.toString();
                    }
                }
                return data;
            })
            .catch((err) => {
                throw new Error(`Error reading file '${key}' in directory '${dirPath}' referred by ${ENV_VARS.DEV_KEY_VALUE_STORE_DIR} environment variable: ${err.message}`); // eslint-disable-line max-len
            });
    } else {
        const storeId = getDefaultStoreIdOrThrow();
        const promisePrototype = getPromisePrototype();

        promise = newPromise()
            .then(() => {
                return apifyClient
                    .keyValueStores
                    .getRecord({
                        storeId,
                        promise: promisePrototype,
                        key,
                    })
                    .then(output => (output ? output.body : null));
            });
    }

    return nodeifyPromise(promise, callback);
};


/**
 * @memberof module:Apify
 * @function
 * @description <p>Stores a value in the default key-value store for the current act run using the Apify API.
 * The data is stored in the key-value store created specifically for the act run,
 * whose ID is defined in the `APIFY_DEFAULT_KEY_VALUE_STORE_ID` environment variable.
 * The function has no result, but throws on invalid args or other errors.</p>
 * <pre><code class="language-javascript">await Apify.setValue('OUTPUT', { someValue: 123 });</code></pre>
 * <p>
 * By default, `value` is converted to JSON and stored with the `application/json; charset=utf-8` content type.
 * To store a value with another content type, pass it in the options as follows:
 * </p>
 * <pre><code class="language-javascript">await Apify.setValue('OUTPUT', 'my text data', { contentType: 'text/plain' });</code></pre>
 * <p>
 * In this case, the value must be a string or Buffer.
 * </p>
 * <p>
 * If the `APIFY_DEV_KEY_VALUE_STORE_DIR` environment variable is defined,
 * the value is written to that local directory rather than the key-value store on Apify cloud,
 * to a file named as the key. This is useful for local development and debugging of your acts.
 * </p>
 * <p>
 * **IMPORTANT: Do not forget to use the `await` keyword when calling `Apify.setValue()`,
 * otherwise the act process might finish before the value is stored!**
 * </p>
 * @param key Key of the record
 * @param value Value of the record:
 * <ul>
 *  <li>If `null`, the record in the key-value store is deleted.</li>
 *  <li>If no `options.contentType` is specified, `value` can be any object and it will be stringified to JSON.</li>
 *  <li>If `options.contentType` is specified, `value` is considered raw data and it must be a String or Buffer.</li>
 * </ul>
 * For any other value an error will be thrown.
 * @param {Object} [options]
 * @param {String} [options.contentType] - Sets the MIME content type of the value.
 * @param {Function} [callback] Optional callback. Function returns a promise if not provided.
 * @returns {Promise} Returns a promise if `callback` was not provided.
 */
export const setValue = (key, value, options, callback = null) => {
    if (!key || !_.isString(key)) throw new Error('The "key" parameter must be a non-empty string');

    // contentType is optional
    if (_.isFunction(options)) {
        callback = options;
        options = null;
    }

    if (typeof (options) !== 'object' && options !== undefined) throw new Error('The "options" parameter must be an object, null or undefined.');
    // Make copy of options, don't update what user passed
    options = Object.assign({}, options);

    const promisePrototype = getPromisePrototype();

    let storeId = null;

    // Handle emulation of KV store locally in a directory to simplify development
    const devDir = process.env[ENV_VARS.DEV_KEY_VALUE_STORE_DIR];
    let devDirPath;
    let devFilePath;
    if (devDir) {
        // Get absolute paths
        devDirPath = path.resolve(devDir);
        devFilePath = path.resolve(devDirPath, key);
    } else {
        // This would throw if APIFY_DEFAULT_KEY_VALUE_STORE_ID env var was not set
        storeId = getDefaultStoreIdOrThrow();
    }
    const devErrorHandler = (err) => {
        throw new Error(`Error writing file '${key}' in directory '${devDirPath}' referred by ${ENV_VARS.DEV_KEY_VALUE_STORE_DIR} environment variable: ${err.message}`); // eslint-disable-line max-len
    };

    let innerPromise;

    if (value !== null) {
        // Normal case: put record to store
        // If contentType is missing, value will be stringified to JSON
        if (options.contentType === null || options.contentType === undefined) {
            options.contentType = 'application/json';
            try {
                // Format JSON to simplify debugging, the overheads with compression is negligible
                value = JSON.stringify(value, null, 2);
            } catch (e) {
                // Give more meaningful error message
                if (e.message && e.message.indexOf('Invalid string length') >= 0) {
                    e.message = 'Object is too large';
                }
                throw new Error(`The "value" parameter cannot be stringified to JSON: ${e.message}`);
            }
            if (value === undefined) {
                throw new Error('The "value" parameter cannot be stringified to JSON.');
            }
        }

        if (!options.contentType || !_.isString(options.contentType)) {
            throw new Error('The "options.contentType" parameter must be a non-empty string, null or undefined.');
        }
        if (!_.isString(value) && !Buffer.isBuffer(value)) {
            throw new Error('The "value" parameter must be a String or Buffer when "contentType" is specified.');
        }

        if (devFilePath) {
            innerPromise = writeFilePromised(devFilePath, value)
                .catch(devErrorHandler);
        } else {
            // Keep this code in main scope so that simple errors are thrown rather than rejected promise.
            innerPromise = apifyClient.keyValueStores.putRecord({
                storeId,
                promise: promisePrototype,
                key,
                body: value,
                contentType: addCharsetToContentType(options.contentType),
            });
        }
    } else {
        // Special case: remove the record from the store
        if (options.contentType !== null && options.contentType !== undefined) {
            throw new Error('The "options.contentType" parameter must not be used when removing the record.');
        }
        if (devFilePath) {
            innerPromise = unlinkPromised(devFilePath)
                .catch(devErrorHandler);
        } else {
            innerPromise = apifyClient.keyValueStores.deleteRecord({
                storeId,
                promise: promisePrototype,
                key,
            });
        }
    }

    const promise = newPromise().then(() => innerPromise);
    return nodeifyPromise(promise, callback);
};

/**
 * @memberof module:Apify
 * @function
 * @description <p>Stores object or an array of objects in the default dataset for the current act run using the Apify API
 * The function has no result, but throws on invalid args or other errors.</p>
 * <pre><code class="language-javascript">await Apify.pushData(data);</code></pre>
 * <p>
 * The data is stored in default dataset associated with this act.
 * </p>
 * <p>
 * **IMPORTANT: Do not forget to use the `await` keyword when calling `Apify.pushData()`,
 * otherwise the act process might finish before the data is stored!**
 * </p>
 * @param {Object|Array} data Object or array of objects containing data to by stored in the dataset
 * @param {Function} [callback] Optional callback. Function returns a promise if not provided.
 * @returns {Promise} Returns a promise if `callback` was not provided.
 */
export const pushData = (data, callback = null) => {
    if (!data || (!_.isObject(data) && !_.isArray(data))) throw new Error('The "data" parameter must be an object or array');
    if (callback && !_.isFunction(callback)) throw new Error('If provided then the "callback" parameter must be a function');

    const promisePrototype = getPromisePrototype();

    let stringifiedData;
    try {
        // Format JSON to simplify debugging, the overheads with compression is negligible
        stringifiedData = JSON.stringify(data, null, 2);
    } catch (e) {
        throw new Error(`The "data" parameter cannot be stringified to JSON: ${e.message}`);
    }
    if (stringifiedData === undefined) {
        throw new Error('The "data" parameter cannot be stringified to JSON.');
    }

    const datasetId = getDefaultDatasetIdOrThrow();

    const innerPromise = apifyClient.datasets.putItems({
        datasetId,
        promise: promisePrototype,
        data,
    });


    // TODO: Emulation of sequential store for local development
    const promise = newPromise().then(() => innerPromise);
    return nodeifyPromise(promise, callback);
};


/**
 * @memberof module:Apify
 * @function
 * @description <p>Returns a new object which contains information parsed from the `APIFY_XXX` environment variables.
 * It has the following properties:</p>
 * <pre><code class="language-javascript">{
>>>>>>> 21d32eaa
 *     // ID of the act (APIFY_ACT_ID)
 *     actId: String,
 * &nbsp;
 *     // ID of the act run (APIFY_ACT_RUN_ID)
 *     actRunId: String,
 * &nbsp;
 *     // ID of the user who started the act - note that it might be
 *     // different than the owner of the act (APIFY_USER_ID)
 *     userId: String,
 * &nbsp;
 *     // Authentication token representing privileges given to the act run,
 *     // it can be passed to various Apify APIs (APIFY_TOKEN).
 *     token: String,
 * &nbsp;
 *     // Date when the act was started (APIFY_STARTED_AT)
 *     startedAt: Date,
 * &nbsp;
 *     // Date when the act will time out (APIFY_TIMEOUT_AT)
 *     timeoutAt: Date,
 * &nbsp;
 *     // ID of the key-value store where input and output data of this
 *     // act is stored (APIFY_DEFAULT_KEY_VALUE_STORE_ID)
 *     defaultKeyValueStoreId: String,
 * &nbsp;
 *    // ID of the sequential store where input and output data of this
 *     // act is stored (APIFY_DEFAULT_SEQUENTIAL_STORE_ID)
 *     defaultSequentialStoreId: String,
 * &nbsp;
 *     // Amount of memory allocated for the act run,
 *     // in megabytes (APIFY_MEMORY_MBYTES)
 *     memoryMbytes: Number,
 * }
 * ```
 * For the list of the `APIFY_XXX` environment variables, see
 * {@link http://localhost/docs/actor.php#run-env-vars|Actor documentation}.
 * If some of the variables is not defined or is invalid, the corresponding value in the resulting object will be null.
 *
 * @returns {Object}
 *
 * @memberof module:Apify
 * @function
 * @name getEnv
 */
export const getEnv = () => {
    // NOTE: Don't throw if env vars are invalid to simplify local development and debugging of acts
    const env = process.env || {};
    return {
        actId: env[ENV_VARS.ACT_ID] || null,
        actRunId: env[ENV_VARS.ACT_RUN_ID] || null,
        userId: env[ENV_VARS.USER_ID] || null,
        token: env[ENV_VARS.TOKEN] || null,
        startedAt: tryParseDate(env[ENV_VARS.STARTED_AT]) || null,
        timeoutAt: tryParseDate(env[ENV_VARS.TIMEOUT_AT]) || null,
        defaultKeyValueStoreId: env[ENV_VARS.DEFAULT_KEY_VALUE_STORE_ID] || null,
        defaultDatasetId: env[ENV_VARS.DEFAULT_DATASET_ID] || null,
        // internalPort: parseInt(env[ENV_VARS.INTERNAL_PORT], 10) || null,
        memoryMbytes: parseInt(env[ENV_VARS.MEMORY_MBYTES], 10) || null,
    };
};

/**
 * Runs a user function that performs the logic of the act.
 * The `Apify.main(userFunct)` function does the following actions:
 *
 * <ol>
 *   <li>Invokes the user function passed as the `userFunc` parameter</li>
 *   <li>If the user function returned a promise, waits for it to resolve</li>
 *   <li>If the user function throws an exception or some other error is encountered,
 *       prints error details to console so that they are stored to the log file</li>
 *   <li>Exits the process</li>
 * </ol>
 *
 * In the simplest case, the user function is synchronous:
 *
 * ```javascript
 * Apify.main(() => {
 *     // My synchronous function that returns immediately
 * });
 * ```
 *
 * If the user function returns a promise, it is considered as asynchronous:
 * ```javascript
 * const request = require('request-promise');
 * Apify.main(() => {
 *     // My asynchronous function that returns a promise
 *     return Promise.resolve()
 *     .then(() => {
 *         return request('http://www.example.com');
 *     })
 *     .then((html) => {
 *         console.log(html);
 *     });
 * });
 * ```
 *
 * To simplify your code, you can take advantage of the `async`/`await` keywords:
 *
 * ```javascript
 * const request = require('request-promise');
 * Apify.main(async () => {
 *      const html = await request('http://www.example.com');
 *      console.log(html);
 * });
 * ```
 *
 * Note that the use of `Apify.main()` in acts is optional;
 * the function is provided merely for user convenience and acts don't need to use it.
 *
 * @param userFunc {Function} User function to be executed
 *
 * @memberof module:Apify
 * @function
 * @name main
 */
export const main = (userFunc) => {
    if (!userFunc || typeof (userFunc) !== 'function') {
        throw new Error('Handler function must be provided as a parameter');
    }

    // This is to enable unit tests where process.exit() is mocked and doesn't really exit the process
    // Note that mocked process.exit() might throw, so set exited flag before calling it to avoid confusion.
    let exited = false;
    const exitWithError = (err, exitCode, message) => {
        console.error(message);
        console.error(err.stack || err);
        exited = true;
        // console.log(`Exiting with code: ${exitCode}`);
        process.exit(exitCode);
    };

    // Set dummy interval to ensure the process will not be killed while awaiting empty promise:
    // await new Promise(() => {})
    // Such a construct is used for testing of act timeouts and aborts.
    const intervalId = setInterval(_.noop, 9999999);

    try {
        newPromise()
            .then(() => {
                return userFunc();
            })
            .catch((err) => {
                clearInterval(intervalId);
                if (!exited) {
                    exitWithError(err, EXIT_CODES.ERROR_USER_FUNCTION_THREW, 'User function threw an exception:');
                }
            })
            .then(() => {
                clearInterval(intervalId);
                if (!exited) {
                    process.exit(EXIT_CODES.SUCCESS);
                }
            });
    } catch (err) {
        // This can happen e.g. if there's no Promise dependency
        exitWithError(err, EXIT_CODES.ERROR_UNKNOWN, 'Unknown error occurred');
    }
};

// TODO: this should rather be called Apify.listeningOnPort() or something like that

/**
 * Notifies Apify runtime that act is listening on port specified by the APIFY_INTERNAL_PORT environment
 * variable and is ready to receive a HTTP request with act input.
 *
 * @ignore
 */
export const readyFreddy = () => {
    const watchFileName = process.env[ENV_VARS.WATCH_FILE];
    if (watchFileName) {
        fs.writeFile(watchFileName, '', (err) => {
            if (err) console.log(`WARNING: Cannot write to watch file ${watchFileName}: ${err}`);
        });
    } else {
        console.log(`WARNING: ${ENV_VARS.WATCH_FILE} environment variable not specified, readyFreddy() has no effect.`);
    }
};

/**
 * Executes another act under the current user account, waits for the act finish and fetches its output.
 *
 * The result of the function is an object describing the act run, which looks something like this:
 *
 * ```json
 * {
 *     "id": "ErYkuTTsmKiXccNGT",
 *     "actId": "E2jjCZBezvAZnX8Rb",
 *     "userId": "mb7q2dycFBHDhae6A",
 *     "startedAt": "2017-10-25T14:23:44.376Z",
 *     "finishedAt": "2017-10-25T14:23:46.723Z",
 *     "status": "SUCCEEDED",
 *     "meta": { "origin": "API", "clientIp": "1.2.3.4", "userAgent": null },
 *     "stats": {
 *         "netRxBytes": 180,
 *         "netTxBytes": 0,
 *         ...
 *     },
 *     "options": {
 *        "build": "latest",
 *        "timeoutSecs": 0,
 *        "memoryMbytes": 512,
 *        "diskMbytes": 1024
 *     },
 *     "buildId": "Bwkqk59MCkdexDP34",
 *     "exitCode": 0,
 *     "defaultKeyValueStoreId": "ccFfRptZru2uqdQHP",
 *     "buildNumber": "0.1.2",
 *     "output": {
 *         "contentType": "application/json; charset=utf-8",
 *         "body": { "message": "Hello world!" }
 *     }
 * }
 * ```
 * Internally, the function calls the {@link https://www.apify.com/docs/api/v2#/reference/acts/runs-collection/run-act|Run act} API endpoint
 * and few others.
 *
 * Example usage:
 *
 * ```javascript
 * const run = await Apify.call('apify/hello-world', { myInput: 123 });
 * console.log(`Received message: ${run.output.body.message}`);
 * ```
 *
<<<<<<< HEAD
 * @param {String} actId Either `username/act-name` or act ID.
 * @param {Object|String|Buffer} [input] Act input body. If it is an object, it is stringified to
 *                                         JSON and the content type set to `application/json; charset=utf-8`.
=======
 * @param {String} actId - Either `username/act-name` or act ID. If you use the former format,
 * beware that the user needs to have username set!
 * @param {Object|String|Buffer} [input] - Act input body. If it is an object, it is stringified to
 * JSON and the content type set to `application/json; charset=utf-8`.
>>>>>>> 21d32eaa
 * @param {Object} [opts]
 * @param {String} [opts.token] User API token. By default, it is taken from the `APIFY_TOKEN` environment variable.
 * @param {String} [opts.build] Tag or number of act build to be run (e.g. `beta` or `1.2.345`).
 *                                If not provided, the default build tag or number from act configuration is used (typically `latest`).
 * @param {String} [opts.contentType] Content type for the `input`. If not specified,
 *                                      `input` is expected to be an object that will be stringified to JSON and content type set to
 *                                      `application/json; charset=utf-8`. If `opts.contentType` is specified, then `input` must be a
 *                                      `String` or `Buffer`.
 * @param {String} [opts.timeoutSecs] Time limit for act to finish, in seconds.
 *                                      If the limit is reached the resulting run will have the `RUNNING` status.
 *                                      By default, there is no timeout.
 * @param {String} [opts.fetchOutput=true] If `false` then the function does not fetch output of the act.
 * @param {String} [opts.disableBodyParser=false] If `true` then the function will not attempt to parse the
 *                                                act's output and will return it in a raw `Buffer`.
 * @returns {Promise}
 *
 * @memberof module:Apify
 * @function
 * @name call
 */
export const call = (actId, input, opts = {}) => {
    const { acts, keyValueStores } = apifyClient;

    checkParamOrThrow(actId, 'actId', 'String');
    checkParamOrThrow(opts, 'opts', 'Object');

    // Common options.
    const { token } = opts;
    checkParamOrThrow(token, 'token', 'Maybe String');
    const defaultOpts = { actId };
    if (token) defaultOpts.token = token;

    // RunAct() options.
    const { build } = opts;
    const runActOpts = {};
    checkParamOrThrow(build, 'build', 'Maybe String');
    if (build) runActOpts.build = build;

    let { contentType } = opts;
    if (input) {
        // TODO: this is duplicate with setValue()'s code
        if (contentType === null || contentType === undefined) {
            contentType = 'application/json';
            try {
                // Format JSON to simplify debugging, the overheads with compression is negligible
                input = JSON.stringify(input, null, 2);
            } catch (err) {
                throw new Error(`The "input" parameter cannot be stringified to JSON: ${err.message}`);
            }
            if (input === undefined) {
                throw new Error('The "input" parameter cannot be stringified to JSON.');
            }
        }

        checkParamOrThrow(input, 'input', 'Buffer|String');
        checkParamOrThrow(contentType, 'contentType', 'String');

        if (contentType) runActOpts.contentType = addCharsetToContentType(contentType);
        runActOpts.body = input;
    }

    // GetAct() options.
    const { timeoutSecs, fetchOutput = true } = opts;
    checkParamOrThrow(timeoutSecs, 'timeoutSecs', 'Maybe Number');
    checkParamOrThrow(fetchOutput, 'fetchOutput', 'Boolean');
    const timeoutAt = timeoutSecs ? Date.now() + (timeoutSecs * 1000) : null;

    // GetRecord() options.
    const { disableBodyParser } = opts;
    checkParamOrThrow(disableBodyParser, 'disableBodyParser', 'Maybe Boolean');

    // Adds run.output field to given run and returns it.
    const addOutputToRun = (run) => {
        const getRecordOpts = { key: 'OUTPUT', storeId: run.defaultKeyValueStoreId };
        if (disableBodyParser) getRecordOpts.disableBodyParser = disableBodyParser;

        return keyValueStores
            .getRecord(getRecordOpts)
            .then(output => Object.assign({}, run, { output }));
    };

    // Keeps requesting given run until it gets finished or timeout is reached.
    const waitForRunToFinish = (run) => {
        const waitForFinish = timeoutAt !== null ? Math.round((timeoutAt - Date.now()) / 1000) : 999999;

        // We are timing out ...
        if (waitForFinish <= 0) return Promise.resolve(run);

        return acts
            .getRun(Object.assign({}, defaultOpts, { waitForFinish, runId: run.id }))
            .then((updatedRun) => {
                // It might take some time for database replicas to get up-to-date,
                // so getRun() might return null. Wait a little while and try it again.
                if (!updatedRun) {
                    return new Promise(resolve => setTimeout(resolve, 250))
                        .then(() => {
                            return waitForRunToFinish(run);
                        });
                }

                if (!_.contains(ACT_TASK_TERMINAL_STATUSES, updatedRun.status)) return waitForRunToFinish(updatedRun);
                if (!fetchOutput) return updatedRun;

                return addOutputToRun(updatedRun);
            });
    };

    return acts
        .runAct(Object.assign({}, defaultOpts, runActOpts))
        .then(run => waitForRunToFinish(run));
};

/**
 * Returns a url of Apify Proxy that can be used from Actor acts, web browsers or any other HTTP
 * proxy-enabled applications.
 *
 * @param {Object} opts
 * @param {String} opts.password User proxy password. By default, it is taken from the `APIFY_PROXY_PASSWORD` environment variable.
 * @param {String} [opts.groups] Proxy groups to be used.
 * @param {String} [opts.session] Session ID that identifies requests that should use the same proxy connection.
 * @returns {String} Returns proxy url.
 *
 * @memberof module:Apify
 * @function
 * @name getApifyProxyUrl
 */
export const getApifyProxyUrl = (opts = {}) => {
    const {
        groups,
        session,
        password = process.env[ENV_VARS.PROXY_PASSWORD],
        hostname = process.env[ENV_VARS.PROXY_HOSTNAME],
        port = parseInt(process.env[ENV_VARS.PROXY_PORT], 10),
    } = opts;

    checkParamOrThrow(groups, 'opts.groups', 'Maybe Array');
    checkParamOrThrow(session, 'opts.session', 'Maybe Number | String');
    checkParamOrThrow(password, 'opts.password', 'String');
    checkParamOrThrow(hostname, 'opts.hostname', 'String');
    checkParamOrThrow(port, 'opts.port', 'Number');

    let username;

    if (groups || session) {
        const parts = [];

        if (groups && groups.length) parts.push(`GROUPS-${groups.join('+')}`);
        if (session) parts.push(`SESSION-${session}`);

        username = parts.join(',');
    } else {
        username = 'auto';
    }

    return `http://${username}:${password}@${hostname}:${port}`;
};<|MERGE_RESOLUTION|>--- conflicted
+++ resolved
@@ -18,316 +18,12 @@
     return unix > 0 ? new Date(unix) : undefined;
 };
 
-<<<<<<< HEAD
-=======
-const getDefaultStoreIdOrThrow = () => {
-    const storeId = process.env[ENV_VARS.DEFAULT_KEY_VALUE_STORE_ID];
-    if (!storeId) throw new Error(`The '${ENV_VARS.DEFAULT_KEY_VALUE_STORE_ID}' environment variable is not defined.`);
-    return storeId;
-};
-
-const getDefaultDatasetIdOrThrow = () => {
-    const datasetId = process.env[ENV_VARS.DEFAULT_DATASET_ID];
-    if (!datasetId) throw new Error(`The '${ENV_VARS.DEFAULT_DATASET_ID}' environment variable is not defined.`);
-    return datasetId;
-};
-
-
->>>>>>> 21d32eaa
 /**
  * Returns a new object which contains information parsed from the `APIFY_XXX` environment variables.
  * It has the following properties:
  *
-<<<<<<< HEAD
  * ```javascript
  * {
-=======
- * console.log('My input:');
- * console.dir(input);
- * </code></pre>
- * <p>
- * The result of the function is the body of the record. Bodies with the `application/json`
- * content type are automatically parsed to an object.
- * Similarly, for `text/plain` content types the body is parsed as `String`.
- * For all other content types, the body is a raw `Buffer`.
- * If the record cannot be found, the result is null.
- * </p>
- * <p>
- * If the `APIFY_DEV_KEY_VALUE_STORE_DIR` environment variable is defined,
- * the value is read from a that directory rather than the key-value store,
- * specifically from a file that has the key as a name.
- * The directory must exist or an error is thrown. If the file does not exists, the returned value is `null`.
- * The file is assumed to have a content type specified in the `APIFY_DEV_KEY_VALUE_STORE_CONTENT_TYPE`
- * environment variable, or `application/json` if not set.
- * This feature is useful for local development and debugging of your acts.
- * </p>
- * @param {String} key Key of the record.
- * @param {Function} callback Optional callback.
- * @returns {Promise} Returns a promise if no callback was provided.
- */
-export const getValue = (key, callback = null) => {
-    if (!key || !_.isString(key)) throw new Error('The "key" parameter must be a non-empty string');
-
-    const devDir = process.env[ENV_VARS.DEV_KEY_VALUE_STORE_DIR];
-    let promise;
-
-    if (devDir) {
-        // We're emulating KV store locally in a directory to simplify development
-        const devContentType = process.env[ENV_VARS.DEV_KEY_VALUE_STORE_CONTENT_TYPE] || 'application/json; charset=utf-8';
-        const contentType = contentTypeParser.parse(devContentType).type;
-        const dirPath = path.resolve(devDir);
-        let filePath;
-
-        promise = newPromise()
-            .then(() => {
-                // Check that the directory is really a directory
-                return statPromised(dirPath)
-                    .then((stats) => {
-                        if (!stats.isDirectory()) throw new Error('The directory is not a directory');
-                    })
-                    .catch((err) => {
-                        if (err.code === 'ENOENT') throw new Error('The directory does not exist');
-                        throw err;
-                    });
-            })
-            .then(() => {
-                // Read file
-                filePath = path.resolve(dirPath, key);
-                return readFilePromised(filePath)
-                    .catch((err) => {
-                        if (err.code === 'ENOENT') return null;
-                        throw err;
-                    });
-            })
-            .then((data) => {
-                // Parse file according to the content type
-                if (data !== null) {
-                    if (contentType === 'application/json') {
-                        try {
-                            data = JSON.parse(data.toString('utf8'));
-                        } catch (e) {
-                            throw new Error(`File cannot be parsed as JSON: ${e.message}`);
-                        }
-                    } else if (contentType === 'text/plain') {
-                        data = data.toString();
-                    }
-                }
-                return data;
-            })
-            .catch((err) => {
-                throw new Error(`Error reading file '${key}' in directory '${dirPath}' referred by ${ENV_VARS.DEV_KEY_VALUE_STORE_DIR} environment variable: ${err.message}`); // eslint-disable-line max-len
-            });
-    } else {
-        const storeId = getDefaultStoreIdOrThrow();
-        const promisePrototype = getPromisePrototype();
-
-        promise = newPromise()
-            .then(() => {
-                return apifyClient
-                    .keyValueStores
-                    .getRecord({
-                        storeId,
-                        promise: promisePrototype,
-                        key,
-                    })
-                    .then(output => (output ? output.body : null));
-            });
-    }
-
-    return nodeifyPromise(promise, callback);
-};
-
-
-/**
- * @memberof module:Apify
- * @function
- * @description <p>Stores a value in the default key-value store for the current act run using the Apify API.
- * The data is stored in the key-value store created specifically for the act run,
- * whose ID is defined in the `APIFY_DEFAULT_KEY_VALUE_STORE_ID` environment variable.
- * The function has no result, but throws on invalid args or other errors.</p>
- * <pre><code class="language-javascript">await Apify.setValue('OUTPUT', { someValue: 123 });</code></pre>
- * <p>
- * By default, `value` is converted to JSON and stored with the `application/json; charset=utf-8` content type.
- * To store a value with another content type, pass it in the options as follows:
- * </p>
- * <pre><code class="language-javascript">await Apify.setValue('OUTPUT', 'my text data', { contentType: 'text/plain' });</code></pre>
- * <p>
- * In this case, the value must be a string or Buffer.
- * </p>
- * <p>
- * If the `APIFY_DEV_KEY_VALUE_STORE_DIR` environment variable is defined,
- * the value is written to that local directory rather than the key-value store on Apify cloud,
- * to a file named as the key. This is useful for local development and debugging of your acts.
- * </p>
- * <p>
- * **IMPORTANT: Do not forget to use the `await` keyword when calling `Apify.setValue()`,
- * otherwise the act process might finish before the value is stored!**
- * </p>
- * @param key Key of the record
- * @param value Value of the record:
- * <ul>
- *  <li>If `null`, the record in the key-value store is deleted.</li>
- *  <li>If no `options.contentType` is specified, `value` can be any object and it will be stringified to JSON.</li>
- *  <li>If `options.contentType` is specified, `value` is considered raw data and it must be a String or Buffer.</li>
- * </ul>
- * For any other value an error will be thrown.
- * @param {Object} [options]
- * @param {String} [options.contentType] - Sets the MIME content type of the value.
- * @param {Function} [callback] Optional callback. Function returns a promise if not provided.
- * @returns {Promise} Returns a promise if `callback` was not provided.
- */
-export const setValue = (key, value, options, callback = null) => {
-    if (!key || !_.isString(key)) throw new Error('The "key" parameter must be a non-empty string');
-
-    // contentType is optional
-    if (_.isFunction(options)) {
-        callback = options;
-        options = null;
-    }
-
-    if (typeof (options) !== 'object' && options !== undefined) throw new Error('The "options" parameter must be an object, null or undefined.');
-    // Make copy of options, don't update what user passed
-    options = Object.assign({}, options);
-
-    const promisePrototype = getPromisePrototype();
-
-    let storeId = null;
-
-    // Handle emulation of KV store locally in a directory to simplify development
-    const devDir = process.env[ENV_VARS.DEV_KEY_VALUE_STORE_DIR];
-    let devDirPath;
-    let devFilePath;
-    if (devDir) {
-        // Get absolute paths
-        devDirPath = path.resolve(devDir);
-        devFilePath = path.resolve(devDirPath, key);
-    } else {
-        // This would throw if APIFY_DEFAULT_KEY_VALUE_STORE_ID env var was not set
-        storeId = getDefaultStoreIdOrThrow();
-    }
-    const devErrorHandler = (err) => {
-        throw new Error(`Error writing file '${key}' in directory '${devDirPath}' referred by ${ENV_VARS.DEV_KEY_VALUE_STORE_DIR} environment variable: ${err.message}`); // eslint-disable-line max-len
-    };
-
-    let innerPromise;
-
-    if (value !== null) {
-        // Normal case: put record to store
-        // If contentType is missing, value will be stringified to JSON
-        if (options.contentType === null || options.contentType === undefined) {
-            options.contentType = 'application/json';
-            try {
-                // Format JSON to simplify debugging, the overheads with compression is negligible
-                value = JSON.stringify(value, null, 2);
-            } catch (e) {
-                // Give more meaningful error message
-                if (e.message && e.message.indexOf('Invalid string length') >= 0) {
-                    e.message = 'Object is too large';
-                }
-                throw new Error(`The "value" parameter cannot be stringified to JSON: ${e.message}`);
-            }
-            if (value === undefined) {
-                throw new Error('The "value" parameter cannot be stringified to JSON.');
-            }
-        }
-
-        if (!options.contentType || !_.isString(options.contentType)) {
-            throw new Error('The "options.contentType" parameter must be a non-empty string, null or undefined.');
-        }
-        if (!_.isString(value) && !Buffer.isBuffer(value)) {
-            throw new Error('The "value" parameter must be a String or Buffer when "contentType" is specified.');
-        }
-
-        if (devFilePath) {
-            innerPromise = writeFilePromised(devFilePath, value)
-                .catch(devErrorHandler);
-        } else {
-            // Keep this code in main scope so that simple errors are thrown rather than rejected promise.
-            innerPromise = apifyClient.keyValueStores.putRecord({
-                storeId,
-                promise: promisePrototype,
-                key,
-                body: value,
-                contentType: addCharsetToContentType(options.contentType),
-            });
-        }
-    } else {
-        // Special case: remove the record from the store
-        if (options.contentType !== null && options.contentType !== undefined) {
-            throw new Error('The "options.contentType" parameter must not be used when removing the record.');
-        }
-        if (devFilePath) {
-            innerPromise = unlinkPromised(devFilePath)
-                .catch(devErrorHandler);
-        } else {
-            innerPromise = apifyClient.keyValueStores.deleteRecord({
-                storeId,
-                promise: promisePrototype,
-                key,
-            });
-        }
-    }
-
-    const promise = newPromise().then(() => innerPromise);
-    return nodeifyPromise(promise, callback);
-};
-
-/**
- * @memberof module:Apify
- * @function
- * @description <p>Stores object or an array of objects in the default dataset for the current act run using the Apify API
- * The function has no result, but throws on invalid args or other errors.</p>
- * <pre><code class="language-javascript">await Apify.pushData(data);</code></pre>
- * <p>
- * The data is stored in default dataset associated with this act.
- * </p>
- * <p>
- * **IMPORTANT: Do not forget to use the `await` keyword when calling `Apify.pushData()`,
- * otherwise the act process might finish before the data is stored!**
- * </p>
- * @param {Object|Array} data Object or array of objects containing data to by stored in the dataset
- * @param {Function} [callback] Optional callback. Function returns a promise if not provided.
- * @returns {Promise} Returns a promise if `callback` was not provided.
- */
-export const pushData = (data, callback = null) => {
-    if (!data || (!_.isObject(data) && !_.isArray(data))) throw new Error('The "data" parameter must be an object or array');
-    if (callback && !_.isFunction(callback)) throw new Error('If provided then the "callback" parameter must be a function');
-
-    const promisePrototype = getPromisePrototype();
-
-    let stringifiedData;
-    try {
-        // Format JSON to simplify debugging, the overheads with compression is negligible
-        stringifiedData = JSON.stringify(data, null, 2);
-    } catch (e) {
-        throw new Error(`The "data" parameter cannot be stringified to JSON: ${e.message}`);
-    }
-    if (stringifiedData === undefined) {
-        throw new Error('The "data" parameter cannot be stringified to JSON.');
-    }
-
-    const datasetId = getDefaultDatasetIdOrThrow();
-
-    const innerPromise = apifyClient.datasets.putItems({
-        datasetId,
-        promise: promisePrototype,
-        data,
-    });
-
-
-    // TODO: Emulation of sequential store for local development
-    const promise = newPromise().then(() => innerPromise);
-    return nodeifyPromise(promise, callback);
-};
-
-
-/**
- * @memberof module:Apify
- * @function
- * @description <p>Returns a new object which contains information parsed from the `APIFY_XXX` environment variables.
- * It has the following properties:</p>
- * <pre><code class="language-javascript">{
->>>>>>> 21d32eaa
  *     // ID of the act (APIFY_ACT_ID)
  *     actId: String,
  * &nbsp;
@@ -550,16 +246,9 @@
  * console.log(`Received message: ${run.output.body.message}`);
  * ```
  *
-<<<<<<< HEAD
  * @param {String} actId Either `username/act-name` or act ID.
  * @param {Object|String|Buffer} [input] Act input body. If it is an object, it is stringified to
  *                                         JSON and the content type set to `application/json; charset=utf-8`.
-=======
- * @param {String} actId - Either `username/act-name` or act ID. If you use the former format,
- * beware that the user needs to have username set!
- * @param {Object|String|Buffer} [input] - Act input body. If it is an object, it is stringified to
- * JSON and the content type set to `application/json; charset=utf-8`.
->>>>>>> 21d32eaa
  * @param {Object} [opts]
  * @param {String} [opts.token] User API token. By default, it is taken from the `APIFY_TOKEN` environment variable.
  * @param {String} [opts.build] Tag or number of act build to be run (e.g. `beta` or `1.2.345`).
