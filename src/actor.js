import path from 'path';
import _ from 'underscore';
import Promise from 'bluebird';
import log from 'apify-shared/log';
import { checkParamOrThrow } from 'apify-client/build/utils';
import { APIFY_PROXY_VALUE_REGEX } from 'apify-shared/regexs';
import { ENV_VARS, INTEGER_ENV_VARS, LOCAL_ENV_VARS, ACT_JOB_TERMINAL_STATUSES, ACT_JOB_STATUSES } from 'apify-shared/consts';
import { EXIT_CODES } from './constants';
import { initializeEvents, stopEvents } from './events';
<<<<<<< HEAD
import { apifyClient, addCharsetToContentType, sleep } from './utils';
=======
import { apifyClient, addCharsetToContentType, snakeCaseToCamelCase } from './utils';
>>>>>>> 41781d16
import { maybeStringify } from './key_value_store';
import { ApifyCallError } from './errors';

/* globals process */

const METAMORPH_AFTER_SLEEP_MILLIS = 300000;

/**
 * Tries to parse a string with date.
 * Returns either a Date object or undefined
 *
 * @ignore
 */
const tryParseDate = (str) => {
    const unix = Date.parse(str);
    return unix > 0 ? new Date(unix) : undefined;
};

/**
 * Waits for given run to finish. If "waitSecs" is reached then returns unfinished run.
 *
 * @ignore
 */
const waitForRunToFinish = async ({ actId, runId, token, waitSecs, taskId }) => {
    let updatedRun;

    const { acts } = apifyClient;
    const startedAt = Date.now();
    const shouldRepeat = () => {
        if (waitSecs && (Date.now() - startedAt) / 1000 >= waitSecs) return false;
        if (updatedRun && ACT_JOB_TERMINAL_STATUSES.includes(updatedRun.status)) return false;

        return true;
    };

    const getRunOpts = { actId, runId };
    if (token) getRunOpts.token = token;

    while (shouldRepeat()) {
        getRunOpts.waitForFinish = waitSecs
            ? Math.round(waitSecs - (Date.now() - startedAt) / 1000)
            : 999999;

        updatedRun = await acts.getRun(getRunOpts);

        // It might take some time for database replicas to get up-to-date,
        // so getRun() might return null. Wait a little bit and try it again.
        if (!updatedRun) await Promise.delay(250);
    }

    if (!updatedRun) {
        throw new ApifyCallError({ id: runId, actId }, 'Apify.call() failed, cannot fetch actor run details from the server');
    }
    if (updatedRun.status !== ACT_JOB_STATUSES.SUCCEEDED && updatedRun.status !== ACT_JOB_STATUSES.RUNNING) {
        const message = taskId
            ? `The actor task ${taskId} invoked by Apify.call() did not succeed`
            : `The actor ${actId} invoked by Apify.call() did not succeed`;
        throw new ApifyCallError(updatedRun, message);
    }

    return updatedRun;
};

/**
 * Returns a new object which contains information parsed from the `APIFY_XXX` environment variables.
 * It has the following properties:
 *
 * ```javascript
 * {
 *     // ID of the actor (APIFY_ACT_ID)
 *     actId: String,
 *     // ID of the actor run (APIFY_ACT_RUN_ID)
 *     actRunId: String,
 *     // ID of the user who started the actor - note that it might be
 *     // different than the owner of the actor (APIFY_USER_ID)
 *     userId: String,
 *     // Authentication token representing privileges given to the actor run,
 *     // it can be passed to various Apify APIs (APIFY_TOKEN).
 *     token: String,
 *     // Date when the actor was started (APIFY_STARTED_AT)
 *     startedAt: Date,
 *     // Date when the actor will time out (APIFY_TIMEOUT_AT)
 *     timeoutAt: Date,
 *     // ID of the key-value store where input and output data of this
 *     // actor is stored (APIFY_DEFAULT_KEY_VALUE_STORE_ID)
 *     defaultKeyValueStoreId: String,
 *     // ID of the dataset where input and output data of this
 *     // actor is stored (APIFY_DEFAULT_DATASET_ID)
 *     defaultDatasetId: String,
 *     // Amount of memory allocated for the actor,
 *     // in megabytes (APIFY_MEMORY_MBYTES)
 *     memoryMbytes: Number,
 * }
 * ```
 * For the list of the `APIFY_XXX` environment variables, see
 * <a href="https://www.apify.com/docs/actor#run-env-vars" target="_blank">Actor documentation</a>.
 * If some of the variables are not defined or are invalid, the corresponding value in the resulting object will be null.
 *
 * @returns {Object}
 *
 * @memberof module:Apify
 * @function
 * @name getEnv
 */
export const getEnv = () => {
    // NOTE: Don't throw if env vars are invalid to simplify local development and debugging of actors
    const env = process.env || {};
    const envVars = {};

    _.mapObject(ENV_VARS, (fullName, shortName) => {
        const camelCaseName = snakeCaseToCamelCase(shortName);
        let value = env[fullName];

        // Parse dates and integers.
        if (value && fullName.endsWith('_AT')) value = tryParseDate(value);
        else if (_.contains(INTEGER_ENV_VARS, fullName)) value = parseInt(value, 10);

        envVars[camelCaseName] = value || value === 0
            ? value
            : null;
    });

    return envVars;
};

/**
 * Runs the main user function that performs the job of the actor.
 *
 * `Apify.main()` is especially useful when you're running your code in an actor on the Apify platform.
 * Note that its use is optional - the function is provided merely for your convenience.
 *
 * The function performs the following actions:
 *
 * <ol>
 *   <li>When running on the Apify platform (i.e. <code>APIFY_IS_AT_HOME</code> environment variable is set),
 *   it sets up a connection to listen for platform events.
 *   For example, to get a notification about an imminent migration to another server.
 *   See <a href="apify#apifyevents"><code>Apify.events</code></a> for details.
 *   </li>
 *   <li>It checks that either <code>APIFY_TOKEN</code> or <code>APIFY_LOCAL_STORAGE_DIR</code> environment variable
 *   is defined. If not, the functions sets <code>APIFY_LOCAL_STORAGE_DIR</code> to <code>./apify_storage</code>
 *   inside the current working directory. This is to simplify running code examples.
 *   </li>
 *   <li>It invokes the user function passed as the <code>userFunc</code> parameter.</li>
 *   <li>If the user function returned a promise, waits for it to resolve.</li>
 *   <li>If the user function throws an exception or some other error is encountered,
 *       prints error details to console so that they are stored to the log.</li>
 *   <li>Exits the Node.js process, with zero exit code on success and non-zero on errors.</li>
 * </ol>
 *
 * The user function can be synchronous:
 *
 * ```javascript
 * Apify.main(() => {
 *   // My synchronous function that returns immediately
 *   console.log('Hello world from actor!');
 * });
 * ```
 *
 * If the user function returns a promise, it is considered asynchronous:
 * ```javascript
 * const request = require('request-promise-native');
 *
 * Apify.main(() => {
 *   // My asynchronous function that returns a promise
 *   return request('http://www.example.com').then((html) => {
 *     console.log(html);
 *   });
 * });
 * ```
 *
 * To simplify your code, you can take advantage of the `async`/`await` keywords:
 *
 * ```javascript
 * const request = require('request-promise-native');
 *
 * Apify.main(async () => {
 *   // My asynchronous function
 *   const html = await request('http://www.example.com');
 *   console.log(html);
 * });
 * ```
 *
 * @param {Function} userFunc User function to be executed. If it returns a promise,
 * the promise will be awaited. The user function is called with no arguments.
 *
 * @memberof module:Apify
 * @function
 * @name main
 */
export const main = (userFunc) => {
    if (!userFunc || typeof (userFunc) !== 'function') {
        throw new Error(`Apify.main() accepts a single parameter that must be a function (was '${userFunc === null ? 'null' : typeof (userFunc)}').`);
    }

    if (!process.env[ENV_VARS.LOCAL_STORAGE_DIR] && !process.env[ENV_VARS.TOKEN]) {
        const dir = path.join(process.cwd(), './apify_storage');
        process.env[ENV_VARS.LOCAL_STORAGE_DIR] = dir;
        log.warning(`Neither ${ENV_VARS.LOCAL_STORAGE_DIR} nor ${ENV_VARS.TOKEN} environment variable is set, defaulting to ${ENV_VARS.LOCAL_STORAGE_DIR}="${dir}"`); // eslint-disable-line max-len
    }

    // This is to enable unit tests where process.exit() is mocked and doesn't really exit the process
    // Note that mocked process.exit() might throw, so set exited flag before calling it to avoid confusion.
    let exited = false;
    const exitWithError = (err, exitCode, message) => {
        console.error(message);
        console.error(err.stack || err);
        exited = true;
        // console.log(`Exiting with code: ${exitCode}`);
        process.exit(exitCode);
    };

    // Set dummy interval to ensure the process will not be killed while awaiting empty promise:
    // await new Promise(() => {})
    // Such a construct is used for testing of actor timeouts and aborts.
    const intervalId = setInterval(_.noop, 9999999);

    // Using async here to have nice stack traces for errors
    const run = async () => {
        initializeEvents();
        try {
            await userFunc();

            stopEvents();
            clearInterval(intervalId);
            if (!exited) {
                process.exit(EXIT_CODES.SUCCESS);
            }
        } catch (err) {
            stopEvents();
            clearInterval(intervalId);
            if (!exited) {
                exitWithError(err, EXIT_CODES.ERROR_USER_FUNCTION_THREW, 'The function passed to Apify.main() threw an exception:');
            }
        }
    };

    run().catch((err) => {
        exitWithError(err, EXIT_CODES.ERROR_UNKNOWN, 'Unknown error occurred');
    });
};

let callMemoryWarningIssued = false;


/**
 * Runs an actor on the Apify platform using the current user account (determined by the `APIFY_TOKEN` environment variable),
 * waits for the actor to finish and fetches its output.
 *
 * By passing the `waitSecs` option you can reduce the maximum amount of time to wait for the run to finish.
 * If the value is less than or equal to zero, the function returns immediately after the run is started.
 *
 * The result of the function is an {@link ActorRun} object
 * that contains details about the actor run and its output (if any).
 * If the actor run fails, the function throws the {@link ApifyCallError} exception.
 *
 * If you want to run an actor task rather than an actor, please use the
 * [`Apify.callTask()`](../api/apify#module_Apify.callTask) function instead.
 *
 * For more information about actors, read the
 * <a href="https://www.apify.com/docs/actor" target="_blank">documentation</a>.
 *
 * **Example usage:**
 *
 * ```javascript
 * const run = await Apify.call('apify/hello-world', { myInput: 123 });
 * console.log(`Received message: ${run.output.body.message}`);
 * ```
 *
 * Internally, the `call()` function invokes the
 * <a href="https://www.apify.com/docs/api/v2#/reference/actors/run-collection/run-actor" target="_blank">Run actor</a>
 * and several other API endpoints to obtain the output.
 *
 * @param {String} actId
 *  Either `username/actor-name` or actor ID.
 * @param {Object|String|Buffer} [input]
 *  Input for the actor. If it is an object, it will be stringified to
 *  JSON and its content type set to `application/json; charset=utf-8`.
 *  Otherwise the `options.contentType` parameter must be provided.
 * @param {Object} [options]
 *   Object with the settings below:
 * @param {String} [options.contentType]
 *  Content type for the `input`. If not specified,
 *  `input` is expected to be an object that will be stringified to JSON and content type set to
 *  `application/json; charset=utf-8`. If `options.contentType` is specified, then `input` must be a
 *  `String` or `Buffer`.
 * @param {String} [options.token]
 *  User API token that is used to run the actor. By default, it is taken from the `APIFY_TOKEN` environment variable.
 * @param {Number} [options.memoryMbytes]
 *  Memory in megabytes which will be allocated for the new actor run.
 *  If not provided, the run uses memory of the default actor run configuration.
 * @param {Number} [options.timeoutSecs]
 *  Timeout for the actor run in seconds. Zero value means there is no timeout.
 *  If not provided, the run uses timeout of the default actor run configuration.
 * @param {String} [options.build]
 *  Tag or number of the actor build to run (e.g. `beta` or `1.2.345`).
 *  If not provided, the run uses build tag or number from the default actor run configuration (typically `latest`).
 * @param {String} [options.waitSecs]
 *  Maximum time to wait for the actor run to finish, in seconds.
 *  If the limit is reached, the returned promise is resolved to a run object that will have
 *  status `READY` or `RUNNING` and it will not contain the actor run output.
 *  If `waitSecs` is null or undefined, the function waits for the actor to finish (default behavior).
 * @param {Boolean} [options.fetchOutput=true]
 *  If `false` then the function does not fetch output of the actor.
 * @param {Boolean} [options.disableBodyParser=false]
 *  If `true` then the function will not attempt to parse the
 *  actor's output and will return it in a raw `Buffer`.
 * @returns {Promise<ActorRun>}
 * @throws {ApifyCallError} If the run did not succeed, e.g. if it failed or timed out.
 *
 * @memberof module:Apify
 * @function
 * @name call
 */
export const call = async (actId, input, options = {}) => {
    const { acts, keyValueStores } = apifyClient;
    // Use optionsCopy here as maybeStringify() may override contentType
    const optionsCopy = Object.assign({}, options);

    checkParamOrThrow(actId, 'actId', 'String');
    checkParamOrThrow(options, 'opts', 'Object');

    // Common options.
    const { token } = optionsCopy;
    checkParamOrThrow(token, 'token', 'Maybe String');

    // RunAct() options.
    const { build, memory, timeoutSecs } = optionsCopy;
    let { memoryMbytes } = optionsCopy;
    const runActOpts = {
        actId,
    };

    // HOTFIX: Some old actors use "memory", so we need to keep them working for a while
    if (memory && !memoryMbytes) {
        memoryMbytes = memory;
        if (!callMemoryWarningIssued) {
            callMemoryWarningIssued = true;
            // eslint-disable-next-line max-len
            log.warning('The "memory" option of the Apify.call() function has been deprecated and will be removed in the future. Use "memoryMbytes" instead!');
        }
    }

    checkParamOrThrow(build, 'build', 'Maybe String');
    checkParamOrThrow(memoryMbytes, 'memoryMbytes', 'Maybe Number');
    checkParamOrThrow(timeoutSecs, 'timeoutSecs', 'Maybe Number');
    if (token) runActOpts.token = token;
    if (build) runActOpts.build = build;
    if (memoryMbytes) runActOpts.memory = memoryMbytes;
    if (timeoutSecs >= 0) runActOpts.timeout = timeoutSecs; // Zero is valid value!
    if (input) {
        input = maybeStringify(input, optionsCopy);

        checkParamOrThrow(input, 'input', 'Buffer|String');
        checkParamOrThrow(optionsCopy.contentType, 'contentType', 'String');

        if (optionsCopy.contentType) runActOpts.contentType = addCharsetToContentType(optionsCopy.contentType);
        runActOpts.body = input;
    }

    // Run actor.
    const { waitSecs } = options;
    checkParamOrThrow(waitSecs, 'waitSecs', 'Maybe Number');
    const run = await acts.runAct(runActOpts);
    if (waitSecs <= 0) return run; // In this case there is nothing more to do.

    // Wait for run to finish.
    const updatedRun = await waitForRunToFinish({
        actId,
        runId: run.id,
        token,
        waitSecs,
    });

    // Finish if output is not requested or run haven't finished.
    const { fetchOutput = true } = options;
    if (!fetchOutput || updatedRun.status !== ACT_JOB_STATUSES.SUCCEEDED) return updatedRun;

    // Fetch output.
    const { disableBodyParser = false } = options;
    checkParamOrThrow(disableBodyParser, 'disableBodyParser', 'Boolean');
    const output = await keyValueStores.getRecord({
        key: 'OUTPUT',
        storeId: updatedRun.defaultKeyValueStoreId,
        disableBodyParser,
    });

    return Object.assign({}, updatedRun, { output });
};

/**
 * Runs an actor task on the Apify platform using the current user account (determined by the `APIFY_TOKEN` environment variable),
 * waits for the task to finish and fetches its output.
 *
 * By passing the `waitSecs` option you can reduce the maximum amount of time to wait for the run to finish.
 * If the value is less than or equal to zero, the function returns immediately after the run is started.
 *
 * The result of the function is an {@link ActorRun} object
 * that contains details about the actor run and its output (if any).
 * If the actor run failed, the function fails with {@link ApifyCallError} exception.
 *
 * Note that an actor task is a saved input configuration and options for an actor.
 * If you want to run an actor directly rather than an actor task, please use the
 * [`Apify.call()`](../api/apify#module_Apify.call) function instead.
 *
 * For more information about actor tasks, read the [`documentation`](https://www.apify.com/docs/tasks).
 *
 * **Example usage:**
 *
 * ```javascript
 * const run = await Apify.callTask('bob/some-task');
 * console.log(`Received message: ${run.output.body.message}`);
 * ```
 *
 * Internally, the `callTask()` function calls the
 * <a href="https://www.apify.com/docs/api/v2#/reference/actor-tasks/runs-collection/run-task-asynchronously" target="_blank">Run task</a>
 * and several other API endpoints to obtain the output.
 *
 * @param {String} taskId
 *  Either `username/task-name` or task ID.
 * @param {Object|String|Buffer} [input]
 *   This parameter is not supported yet. You must pass either `null` or `undefined` value!
 * @param {Object} [options]
 *   Object with the settings below:
 * @param {String} [options.token]
 *  User API token that is used to run the actor. By default, it is taken from the `APIFY_TOKEN` environment variable.
 * @param {String} [options.waitSecs]
 *  Maximum time to wait for the actor run to finish, in seconds.
 *  If the limit is reached, the returned promise is resolved to a run object that will have
 *  status `READY` or `RUNNING` and it will not contain the actor run output.
 *  If `waitSecs` is null or undefined, the function waits for the actor to finish (default behavior).
 * @returns {Promise<ActorRun>}
 * @throws {ApifyCallError} If the run did not succeed, e.g. if it failed or timed out.
 *
 * @memberof module:Apify
 * @function
 * @name callTask
 */
export const callTask = async (taskId, input, options = {}) => {
    const { tasks, keyValueStores } = apifyClient;

    if (input) throw new Error('Parameter "input" of Apify.callTask() is not supported yet!');

    checkParamOrThrow(taskId, 'taskId', 'String');
    checkParamOrThrow(options, 'opts', 'Object');

    // Common options.
    const { token } = options;
    checkParamOrThrow(token, 'token', 'Maybe String');

    // Run task.
    const { waitSecs } = options;
    checkParamOrThrow(waitSecs, 'waitSecs', 'Maybe Number');
    const opts = { taskId };
    if (token) opts.token = token;
    const run = await tasks.runTask(opts);
    if (waitSecs <= 0) return run; // In this case there is nothing more to do.

    // Wait for run to finish.
    const updatedRun = await waitForRunToFinish({
        actId: run.actId,
        runId: run.id,
        token,
        waitSecs,
        taskId,
    });

    // Finish if output is not requested or run haven't finished.
    const { fetchOutput = true } = options;
    if (!fetchOutput || updatedRun.status !== ACT_JOB_STATUSES.SUCCEEDED) return updatedRun;

    // Fetch output.
    const { disableBodyParser = false } = options;
    checkParamOrThrow(disableBodyParser, 'disableBodyParser', 'Boolean');
    const output = await keyValueStores.getRecord({
        key: 'OUTPUT',
        storeId: updatedRun.defaultKeyValueStoreId,
        disableBodyParser,
    });

    return Object.assign({}, updatedRun, { output });
};


/**
 * Transforms this actor run to an actor run of a given actor. The system stops the current container and starts the new container
 * instead. All the default storages are preserved and the new input is stored under the `INPUT-METAMORPH-1` key in the same default key-value store.
 *
 * @param {String} targetActorId
 *  Either `username/actor-name` or actor ID of an actor to which we want to metamorph.
 * @param {Object|String|Buffer} [input]
 *  Input for the actor. If it is an object, it will be stringified to
 *  JSON and its content type set to `application/json; charset=utf-8`.
 *  Otherwise the `options.contentType` parameter must be provided.
 * @param {Object} [options]
 *   Object with the settings below:
 * @param {String} [options.contentType]
 *  Content type for the `input`. If not specified,
 *  `input` is expected to be an object that will be stringified to JSON and content type set to
 *  `application/json; charset=utf-8`. If `options.contentType` is specified, then `input` must be a
 *  `String` or `Buffer`.
 * @param {String} [options.build]
 *  Tag or number of the target actor build to metamorph into (e.g. `beta` or `1.2.345`).
 *  If not provided, the run uses build tag or number from the default actor run configuration (typically `latest`).
 * @returns {Promise<undefined>}
 *
 * @memberof module:Apify
 * @function
 * @name metamorph
 */
export const metamorph = async (targetActorId, input, options = {}) => {
    // Use optionsCopy here as maybeStringify() may override contentType
    const optionsCopy = Object.assign({}, options);
    const { acts } = apifyClient;

    checkParamOrThrow(targetActorId, 'targetActorId', 'String');
    checkParamOrThrow(optionsCopy, 'opts', 'Object');
    checkParamOrThrow(optionsCopy.build, 'options.build', 'Maybe String');
    checkParamOrThrow(optionsCopy.contentType, 'options.contentType', 'Maybe String');

    const actorId = process.env[ENV_VARS.ACTOR_ID];
    const runId = process.env[ENV_VARS.ACTOR_RUN_ID];
    if (!actorId) throw new Error(`Environment variable ${ENV_VARS.ACTOR_ID} must be provided!`);
    if (!runId) throw new Error(`Environment variable ${ENV_VARS.ACTOR_RUN_ID} must be provided!`);

    if (input) {
        input = maybeStringify(input, optionsCopy);
        checkParamOrThrow(input, 'input', 'Buffer|String');
        if (optionsCopy.contentType) optionsCopy.contentType = addCharsetToContentType(optionsCopy.contentType);
    }

    await acts.metamorphRun({
        actId: actorId,
        runId,
        targetActorId,
        contentType: optionsCopy.contentType,
        body: input,
        build: optionsCopy.build,
    });

    // Wait some time for container to be stopped.
    // NOTE: option.customAfterSleepMillis is used in tests
    await sleep(optionsCopy.customAfterSleepMillis || METAMORPH_AFTER_SLEEP_MILLIS);
};

/**
 * Represents information about an actor run, as returned by the
 * [`Apify.call()`](../api/apify#module_Apify.call) or [`Apify.callTask()`](../api/apify#module_Apify.callTask) function.
 * The object is almost equivalent to the JSON response
 * of the
 * <a href="https://www.apify.com/docs/api/v2#/reference/actors/run-collection/run-actor" target="_blank">Actor run</a>
 * Apify API endpoint and extended with certain fields.
 * For more details, see
 * <a href="https://www.apify.com/docs/actor#run" target="_blank">Runs.</a>
 *
 * @typedef {Object} ActorRun
 * @property {String} id
 *   Actor run ID
 * @property {String} actId
 *   Actor ID
 * @property {Date} startedAt
 *   Time when the actor run started
 * @property {Date} finishedAt
 *   Time when the actor run finished. Contains `null` for running actors.
 * @property {String} status
 *   Status of the run. For possible values, see
 *   <a href="https://www.apify.com/docs/actor#run-lifecycle" target="_blank">Run lifecycle</a>
 *   in Apify actor documentation.
 * @property {Object} meta
 *   Actor run meta-data. For example:
 *   ```
 *   {
 *     "origin": "API",
 *     "clientIp": "1.2.3.4",
 *     "userAgent": "ApifyClient/0.2.13 (Linux; Node/v8.11.3)"
 *   }
 *   ```
 * @property {Object} stats
 *   An object containing various actor run statistics. For example:
 *   ```
 *   {
 *     "inputBodyLen": 22,
 *     "restartCount": 0,
 *     "workersUsed": 1,
 *   }
 *   ```
 *   Beware that object fields might change in future releases.
 * @property {Object} options
 *   Actor run options. For example:
 *   ```
 *   {
 *     "build": "latest",
 *     "waitSecs": 0,
 *     "memoryMbytes": 256,
 *     "diskMbytes": 512
 *   }
 *   ```
 * @property {String} buildId
 *   ID of the actor build used for the run. For details, see
 *   <a href="https://www.apify.com/docs/actor#build" target="_blank">Builds</a>
 *   in Apify actor documentation.
 * @property {String} buildNumber
 *   Number of the actor build used for the run. For example, `0.0.10`.
 * @property {Number} exitCode
 *   Exit code of the actor run process. It's `null` if actor is still running.
 * @property {String} defaultKeyValueStoreId
 *   ID of the default key-value store associated with the actor run. See [`KeyValueStore`](../api/keyvaluestore) for details.
 * @property {String} defaultDatasetId
 *   ID of the default dataset associated with the actor run. See [`Dataset`](../api/dataset) for details.
 * @property {String} defaultRequestQueueId
 *   ID of the default request queue associated with the actor run. See [`RequestQueue`](../api/requestqueue) for details.
 * @property {String} containerUrl
 *   URL on which the web server running inside actor run's Docker container can be accessed.
 *   For more details, see
 *   <a href="https://www.apify.com/docs/actor#container-web-server" target="_blank">Container web server</a>
 *   in Apify actor documentation.
 * @property {Object} output
 *   Contains output of the actor run. The value is `null` or `undefined` in case the actor is still running,
 *   or if you pass `false` to the `fetchOutput` option of [`Apify.call()`](../api/apify#module_Apify.call).
 *
 *   For example:
 *   ```
 *   {
 *     "contentType": "application/json; charset=utf-8",
 *     "body": {
 *       "message": "Hello world!"
 *     }
 *   }
 *   ```
 */


/**
 * Constructs an Apify Proxy URL using the specified settings.
 * The proxy URL can be used from Apify actors, web browsers or any other HTTP
 * proxy-enabled applications.
 *
 * For more information, see
 * the <a href="https://my.apify.com/proxy" target="_blank">Apify Proxy</a> page in the app
 * or the <a href="https://www.apify.com/docs/proxy" target="_blank">documentation</a>.
 *
 * @param {Object} options
 *   Object with the settings below:
 * @param {String} [options.password] User's password for the proxy.
 *   By default, it is taken from the `APIFY_PROXY_PASSWORD` environment variable,
 *   which is automatically set by the system when running the actors on the Apify cloud,
 *   or when using the <a href="https://github.com/apifytech/apify-cli" target="_blank">Apify CLI</a>
 *   package and the user previously logged in (called `apify login`).
 * @param {String[]} [options.groups] Array of Apify Proxy groups to be used.
 *   If not provided, the proxy will select the groups automatically.
 * @param {String} [options.session] Apify Proxy session identifier to be used by the Chrome browser.
 *   All HTTP requests going through the proxy with the same session identifier
 *   will use the same target proxy server (i.e. the same IP address), unless using Residential proxies.
 *   The identifier can only contain the following characters: `0-9`, `a-z`, `A-Z`, `"."`, `"_"` and `"~"`.
 *
 * @returns {String} Returns the proxy URL, e.g. `http://auto:my_password@proxy.apify.com:8000`.
 *
 * @memberof module:Apify
 * @function
 * @name getApifyProxyUrl
 */
export const getApifyProxyUrl = (options = {}) => {
    // For backwards compatibility.
    // TODO: remove this when we release v1.0.0
    if (!options.groups && options.apifyProxyGroups) {
        log.warning('Parameter `apifyProxyGroups` of Apify.getApifyProxyUrl() is deprecated!!! Use `groups` instead!');
        options.groups = options.apifyProxyGroups;
    }
    if (!options.session && options.apifyProxySession) {
        log.warning('Parameter `apifyProxySession` of Apify.getApifyProxyUrl() is deprecated!!! Use `session` instead!');
        options.session = options.apifyProxySession;
    }

    const {
        groups,
        session,
        password = process.env[ENV_VARS.PROXY_PASSWORD],
        hostname = process.env[ENV_VARS.PROXY_HOSTNAME] || LOCAL_ENV_VARS[ENV_VARS.PROXY_HOSTNAME],
        port = parseInt(process.env[ENV_VARS.PROXY_PORT] || LOCAL_ENV_VARS[ENV_VARS.PROXY_PORT], 10),

        // This is used only internaly. Some other function calling this function use different naming for groups and session
        // parameters so we need to override this in error messages.
        groupsParamName = 'opts.groups',
        sessionParamName = 'opts.session',
    } = options;

    const getMissingParamErrorMgs = (param, env) => `Apify Proxy ${param} must be provided as parameter or "${env}" environment variable!`;
    const throwInvalidProxyValueError = (param) => {
        throw new Error(`The "${param}" option can only contain the following characters: 0-9, a-z, A-Z, ".", "_" and "~"`);
    };

    checkParamOrThrow(groups, groupsParamName, 'Maybe [String]');
    checkParamOrThrow(session, sessionParamName, 'Maybe Number | String');
    checkParamOrThrow(password, 'opts.password', 'String', getMissingParamErrorMgs('password', ENV_VARS.PROXY_PASSWORD));
    checkParamOrThrow(hostname, 'opts.hostname', 'String', getMissingParamErrorMgs('hostname', ENV_VARS.PROXY_HOSTNAME));
    checkParamOrThrow(port, 'opts.port', 'Number', getMissingParamErrorMgs('port', ENV_VARS.PROXY_PORT));

    let username;

    if (groups || session) {
        const parts = [];

        if (groups && groups.length) {
            if (!groups.every(group => APIFY_PROXY_VALUE_REGEX.test(group))) throwInvalidProxyValueError('groups');
            parts.push(`groups-${groups.join('+')}`);
        }
        if (session) {
            if (!APIFY_PROXY_VALUE_REGEX.test(session)) throwInvalidProxyValueError('session');
            parts.push(`session-${session}`);
        }

        username = parts.join(',');
    } else {
        username = 'auto';
    }

    return `http://${username}:${password}@${hostname}:${port}`;
};<|MERGE_RESOLUTION|>--- conflicted
+++ resolved
@@ -7,11 +7,7 @@
 import { ENV_VARS, INTEGER_ENV_VARS, LOCAL_ENV_VARS, ACT_JOB_TERMINAL_STATUSES, ACT_JOB_STATUSES } from 'apify-shared/consts';
 import { EXIT_CODES } from './constants';
 import { initializeEvents, stopEvents } from './events';
-<<<<<<< HEAD
-import { apifyClient, addCharsetToContentType, sleep } from './utils';
-=======
-import { apifyClient, addCharsetToContentType, snakeCaseToCamelCase } from './utils';
->>>>>>> 41781d16
+import { apifyClient, addCharsetToContentType, sleep, snakeCaseToCamelCase } from './utils';
 import { maybeStringify } from './key_value_store';
 import { ApifyCallError } from './errors';
 
