import _ from 'underscore';
import { betterSetInterval, betterClearInterval } from 'apify-shared/utilities';
import log from 'apify-shared/log';
import { checkParamOrThrow } from 'apify-client/build/utils';
import Snapshotter from './snapshotter';
import SystemStatus from './system_status';

const DEFAULT_OPTIONS = {
    maxConcurrency: 1000,
    minConcurrency: 1,
    desiredConcurrencyRatio: 0.90,
    scaleUpStepRatio: 0.05,
    scaleDownStepRatio: 0.05,
    maybeRunIntervalSecs: 0.5,
    loggingIntervalSecs: 60,
    autoscaleIntervalSecs: 10,
};

/**
 * Manages a pool of asynchronous resource-intensive tasks that are executed in parallel.
 * The pool only starts new tasks if there is enough free CPU and memory available
 * and the Javascript event loop is not blocked.
 *
 * The information about the CPU and memory usage is obtained by the {@link Snapshotter} class,
 * which makes regular snapshots of system resources that may be either local
 * or from the Apify cloud infrastructure in case the process is running on the Apify platform.
 * Meaningful data gathered from these snapshots is provided to `AutoscaledPool` by the {@link SystemStatus} class.
 *
 * Before running the pool, you need to implement the following three functions:
 * [`runTaskFunction()`](#new_AutoscaledPool_new),
 * [`isTaskReadyFunction()`](#new_AutoscaledPool_new) and
 * [`isFinishedFunction()`](#new_AutoscaledPool_new).
 *
 * The auto-scaled pool is started by calling the [`run()`](#AutoscaledPool+run) function.
 * The pool periodically queries the [`isTaskReadyFunction()`](#new_AutoscaledPool_new) function
 * for more tasks, managing optimal concurrency, until the function resolves to `false`. The pool then queries
 * the [`isFinishedFunction()`](#new_AutoscaledPool_new). If it resolves to `true`, the run finishes after all running tasks complete.
 * If it resolves to `false`, it assumes there will be more tasks available later and keeps periodically querying for tasks.
 * If any of the tasks throws then the [`run()`](#AutoscaledPool+run) function rejects the promise with an error.
 *
 * The pool evaluates whether it should start a new task every time one of the tasks finishes
 * and also in the interval set by the `options.maybeRunIntervalSecs` parameter.
 *
 * **Example usage:**
 *
 * ```javascript
 * const pool = new Apify.AutoscaledPool({
 *     maxConcurrency: 50,
 *     runTaskFunction: async () => {
 *         // Run some resource-intensive asynchronous operation here.
 *     },
 *     isTaskReadyFunction: async () => {
 *         // Tell the pool whether more tasks are ready to be processed.
 *         // Return true or false
 *     },
 *     isFinishedFunction: async () => {
 *         // Tell the pool whether it should finish
 *         // or wait for more tasks to become available.
 *         // Return true or false
 *     }
 * });
 *
 * await pool.run();
 * ```
 *
 * @param {Object} options All `AutoscaledPool` parameters are passed
 *   via an options object with the following keys.
 * @param {Function} options.runTaskFunction
 *   A function that performs an asynchronous resource-intensive task.
 *   The function must either be labeled `async` or return a promise.
 *
 * @param {Function} options.isTaskReadyFunction
 *   A function that indicates whether `runTaskFunction` should be called.
 *   This function is called every time there is free capacity for a new task and it should
 *   indicate whether it should start a new task or not by resolving to either `true` or `false.
 *   Besides its obvious use, it is also useful for task throttling to save resources.
 *
 * @param {Function} options.isFinishedFunction
 *   A function that is called only when there are no tasks to be processed.
 *   If it resolves to `true` then the pool's run finishes. Being called only
 *   when there are no tasks being processed means that as long as `isTaskReadyFunction()`
 *   keeps resolving to `true`, `isFinishedFunction()` will never be called.
 *   To abort a run, use the [`abort()`](#AutoscaledPool+abort) method.
 *
 * @param {Number} [options.minConcurrency=1]
 *   The minimum number of tasks running in parallel.
 *
 *   *WARNING:* If you set this value too high with respect to the available system memory and CPU, your code might run extremely slow or crash.
 *   If you're not sure, just keep the default value and the concurrency will scale up automatically.
 * @param {Number} [options.maxConcurrency=1000]
 *   The maximum number of tasks running in parallel.
 * @param {Number} [options.desiredConcurrencyRatio=0.95]
 *   Minimum level of desired concurrency to reach before more scaling up is allowed.
 * @param {Number} [options.scaleUpStepRatio=0.05]
 *   Defines the fractional amount of desired concurrency to be added with each scaling up.
 *   The minimum scaling step is one.
 * @param {Number} [options.scaleDownStepRatio=0.05]
 *   Defines the amount of desired concurrency to be subtracted with each scaling down.
 *   The minimum scaling step is one.
 * @param {Number} [options.maybeRunIntervalSecs=0.5]
 *   Indicates how often the pool should call the `runTaskFunction()` to start a new task, in seconds.
 *   This has no effect on starting new tasks immediately after a task completes.
 * @param {Number} [options.loggingIntervalSecs=60]
 *   Specifies a period in which the instance logs its state, in seconds.
 *   Set to `null` to disable periodic logging.
 * @param {Number} [options.autoscaleIntervalSecs=10]
 *   Defines in seconds how often the pool should attempt to adjust the desired concurrency
 *   based on the latest system status. Setting it lower than 1 might have a severe impact on performance.
 *   We suggest using a value from 5 to 20.
 * @param {Number} [options.snapshotterOptions]
 *   Options to be passed down to the {@link Snapshotter} constructor. This is useful for fine-tuning
 *   the snapshot intervals and history.
 * @param {Number} [options.systemStatusOptions]
 *   Options to be passed down to the {@link SystemStatus} constructor. This is useful for fine-tuning
 *   the system status reports. If a custom snapshotter is set in the options, it will be used
 *   by the pool.
 */
class AutoscaledPool {
    constructor(options = {}) {
        const {
            maxConcurrency,
            minConcurrency,
            desiredConcurrencyRatio,
            scaleUpStepRatio,
            scaleDownStepRatio,
            maybeRunIntervalSecs,
            loggingIntervalSecs,
            autoscaleIntervalSecs,
            runTaskFunction,
            isFinishedFunction,
            isTaskReadyFunction,
            systemStatusOptions,
            snapshotterOptions,
        } = _.defaults({}, options, DEFAULT_OPTIONS);

        checkParamOrThrow(maxConcurrency, 'options.maxConcurrency', 'Number');
        checkParamOrThrow(minConcurrency, 'options.minConcurrency', 'Number');
        checkParamOrThrow(desiredConcurrencyRatio, 'options.desiredConcurrencyRatio', 'Number');
        checkParamOrThrow(scaleUpStepRatio, 'options.scaleUpStepRatio', 'Number');
        checkParamOrThrow(scaleDownStepRatio, 'options.scaleDownStepRatio', 'Number');
        checkParamOrThrow(maybeRunIntervalSecs, 'options.maybeRunIntervalSecs', 'Number');
        checkParamOrThrow(loggingIntervalSecs, 'options.loggingIntervalSecs', 'Number');
        checkParamOrThrow(autoscaleIntervalSecs, 'options.autoscaleIntervalSecs', 'Number');
        checkParamOrThrow(runTaskFunction, 'options.runTaskFunction', 'Function');
        checkParamOrThrow(isFinishedFunction, 'options.isFinishedFunction', 'Function');
        checkParamOrThrow(isTaskReadyFunction, 'options.isTaskReadyFunction', 'Function');
        checkParamOrThrow(systemStatusOptions, 'options.systemStatusOptions', 'Maybe Object');
        checkParamOrThrow(snapshotterOptions, 'options.snapshotterOptions', 'Maybe Object');

        // Configurable properties.
        this.desiredConcurrencyRatio = desiredConcurrencyRatio;
        this.scaleUpStepRatio = scaleUpStepRatio;
        this.scaleDownStepRatio = scaleDownStepRatio;
        this.maybeRunIntervalMillis = maybeRunIntervalSecs * 1000;
        this.loggingIntervalMillis = loggingIntervalSecs * 1000;
        this.autoscaleIntervalMillis = autoscaleIntervalSecs * 1000;
        this.runTaskFunction = runTaskFunction;
        this.isFinishedFunction = isFinishedFunction;
        this.isTaskReadyFunction = isTaskReadyFunction;

        // Internal properties.
        this._maxConcurrency = maxConcurrency;
        this._minConcurrency = minConcurrency;
        this._desiredConcurrency = this._minConcurrency;
        this._currentConcurrency = 0;
        this.isStopped = false;
        this.lastLoggingTime = 0;
        this.resolve = null;
        this.reject = null;
        this._autoscale = this._autoscale.bind(this);
        this._maybeRunTask = this._maybeRunTask.bind(this);

        // Create instances with correct options.
        const ssoCopy = Object.assign({}, systemStatusOptions);
        if (!ssoCopy.snapshotter) ssoCopy.snapshotter = new Snapshotter(snapshotterOptions);
        this.snapshotter = ssoCopy.snapshotter;
        this.systemStatus = new SystemStatus(ssoCopy);
    }


    /**
     * @private
     */
    setMaxConcurrency(maxConcurrency) {
        log.deprecated('AutoscaledPool.setMaxConcurrency() is deprecated, use the "maxConcurrency" property instead');
        this._maxConcurrency = maxConcurrency;
    }

    /**
     * @private
     */
    setMinConcurrency(minConcurrency) {
        log.deprecated('AutoscaledPool.setMaxConcurrency() is deprecated, use the "maxConcurrency" property instead');
        this._minConcurrency = minConcurrency;
    }


    /**
     * Gets the minimum number of tasks running in parallel.
     */
    get minConcurrency() {
        return this._minConcurrency;
    }

    /**
     * Sets the minimum number of tasks running in parallel.
     *
     * *WARNING:* If you set this value too high with respect to the available system memory and CPU, your code might run extremely slow or crash.
     * If you're not sure, just keep the default value and the concurrency will scale up automatically.
     */
    set minConcurrency(value) {
        this._minConcurrency = value;
    }

    /**
     * Gets the maximum number of tasks running in parallel.
     */
    get maxConcurrency() {
        return this._maxConcurrency;
    }

    /**
     * Sets the maximum number of tasks running in parallel.
     */
    set maxConcurrency(value) {
        this._maxConcurrency = value;
    }

    /**
     * Gets the desired concurrency for the pool,
     * which is an estimated number of parallel tasks that the system can currently support.
     */
    get desiredConcurrency() {
        return this._desiredConcurrency;
    }

    /**
     * Sets the desired concurrency for the pool, i.e. the number of tasks that should be running
     * in parallel if there's large enough supply of tasks.
     */
    set desiredConcurrency(value) {
        if (!(this._minConcurrency <= value && value <= this._maxConcurrency)) {
            throw new Error(`The desired concurrency must be an integer from ${this._minConcurrency} to ${this._maxConcurrency}`);
        }
        this._desiredConcurrency = value;
    }

    /**
     * Gets the the number of parallel tasks currently running in the pool.
     */
    get currentConcurrency() {
        return this._currentConcurrency;
    }

    /**
     * Runs the auto-scaled pool. Returns a promise that gets resolved or rejected once
     * all the tasks are finished or one of them fails.
     *
     * @return {Promise}
     */
    async run() {
        this.poolPromise = new Promise((resolve, reject) => {
            this.resolve = resolve;
            this.reject = reject;
        });

        await this.snapshotter.start();

        // This interval checks the system status and updates the desired concurrency accordingly.
        this.autoscaleInterval = betterSetInterval(this._autoscale, this.autoscaleIntervalMillis);

        // This is here because if we scale down to let's say 1, then after each promise is finished
        // this._maybeRunTask() doesn't trigger another one. So if that 1 instance gets stuck it results
        // in the actor getting stuck and even after scaling up it never triggers another promise.
        this.maybeRunInterval = betterSetInterval(this._maybeRunTask, this.maybeRunIntervalMillis);

        try {
            await this.poolPromise;
        } finally {
            // If resolve is null, the pool is already destroyed.
            if (this.resolve) await this._destroy();
        }
    }

    /**
     * Aborts the run of the auto-scaled pool and destroys it. The promise returned from
     * the [`run()`](#AutoscaledPool+run) function will immediately resolve, no more new tasks
     * will be spawned and all running tasks will be left in their current state.
     *
     * Due to the nature of the tasks, auto-scaled pool cannot reliably guarantee abortion
     * of all the running tasks, therefore, no abortion is attempted and some of the tasks
     * may finish, while others may not. Essentially, auto-scaled pool doesn't care about
     * their state after the invocation of `.abort()`, but that does not mean that some
     * parts of their asynchronous chains of commands will not execute.
     *
     * @return {Promise}
     */
    async abort() {
        this.isStopped = true;
        if (this.resolve) {
            this.resolve();
            await this._destroy();
        }
    }

    /**
     * Prevents the auto-scaled pool from starting new tasks, but allows the running ones to finish
     * (unlike abort, which terminates them). Used together with [`resume()`](#AutoscaledPool+resume)
     *
     * The function's promise will resolve once all running tasks have completed and the pool
     * is effectively idle. If the `timeoutSecs` argument is provided, the promise will reject
     * with a timeout error after the `timeoutSecs` seconds.
     *
     * The promise returned from the [`run()`](#AutoscaledPool+run) function will not resolve
     * when `.pause()` is invoked (unlike abort, which resolves it).
     *
     * @param {number} [timeoutSecs]
     * @return {Promise}
     */
    async pause(timeoutSecs) {
        if (this.isStopped) return;
        this.isStopped = true;
        return new Promise((resolve, reject) => {
            let timeout;
            if (timeoutSecs) {
                timeout = setTimeout(() => {
                    const err = new Error('AutoscaledPool: The pool\'s running tasks did not finish'
                        + `in ${timeoutSecs} secs after pool.pause() invocation.`);
                    reject(err);
                }, timeoutSecs);
            }

            const interval = setInterval(() => {
                if (this._currentConcurrency <= 0) {
                    // Clean up timeout and interval to prevent process hanging.
                    if (timeout) clearTimeout(timeout);
                    clearInterval(interval);
                    resolve();
                }
            }, this.maybeRunIntervalMillis);
        });
    }

    /**
     * Resumes the operation of the autoscaled-pool by allowing more tasks to be run.
     * Used together with [`pause()`](#AutoscaledPool+pause)
     *
     * Tasks will automatically start running again in `options.maybeRunIntervalSecs`.
     */
    resume() {
        this.isStopped = false;
    }

    /**
     * Starts a new task
     * if the number of running tasks (current concurrency) is lower than desired concurrency
     * and the system is not currently overloaded
     * and this.isTaskReadyFunction() returns true.
     *
     * It doesn't allow multiple concurrent runs of this method.
     *
     * @ignore
     */
    async _maybeRunTask(intervalCallback) {
        // Check if the function was invoked by the maybeRunInterval and use an empty function if not.
        const done = intervalCallback || (() => {});

        // Prevent starting a new task if:
        // - the pool is paused or aborted
        if (this.isStopped) return done();
        // - we are already querying for a task.
        if (this.queryingIsTaskReady) return done();
        // - we would exceed desired concurrency.
        if (this._currentConcurrency >= this._desiredConcurrency) return done();
        // - system is overloaded now and we are at or above minConcurrency
        const currentStatus = this.systemStatus.getCurrentStatus();
        const { isSystemIdle } = currentStatus;
<<<<<<< HEAD
        if (!isSystemIdle && this._currentConcurrency >= this._minConcurrency) {
            log.debug('AutoscaledPool: Task will not be run. System is overloaded.', currentStatus);
=======
        if (!isSystemIdle && this.currentConcurrency >= this.minConcurrency) {
            log.debug('AutoscaledPool: Task will not run, system is overloaded.', currentStatus);
>>>>>>> 71813ab7
            return done();
        }
        // - a task is ready.
        this.queryingIsTaskReady = true;
        let isTaskReady;
        try {
            isTaskReady = await this.isTaskReadyFunction();
        } catch (err) {
            // We might have already rejected this promise.
            if (this.reject) {
                // No need to log all concurrent errors.
                log.exception(err, 'AutoscaledPool: isTaskReadyFunction failed');
                this.reject(err);
            }
        } finally {
            this.queryingIsTaskReady = false;
        }
        if (!isTaskReady) {
            done();
            // No tasks could mean that we're finished with all tasks.
            return this._maybeFinish();
        }

        try {
            // Everything's fine. Run task.
            this._currentConcurrency++;
            // Try to run next task to build up concurrency,
            // but defer it so it doesn't create a cycle.
            setImmediate(this._maybeRunTask);

            // We need to restart interval here, so that it doesn't get blocked by a stalled task.
            done();

            // Execute the current task.
            await this.runTaskFunction();
            this._currentConcurrency--;
            // Run task after the previous one finished.
            setImmediate(this._maybeRunTask);
        } catch (err) {
            // We might have already rejected this promise.
            if (this.reject) {
                // No need to log all concurrent errors.
                log.exception(err, 'AutoscaledPool: runTaskFunction failed.');
                this.reject(err);
            }
        }
    }

    /**
     * Gets called every autoScaleIntervalSecs and evaluates the current system status.
     * If the system IS NOT overloaded and the settings allow it, it scales up.
     * If the system IS overloaded and the settings allow it, it scales down.
     *
     * @ignore
     */
    _autoscale(intervalCallback) {
        // Don't scale if paused.
        if (this.isStopped) return intervalCallback();

        // Only scale up if:
        // - system has not been overloaded lately.
        const systemStatus = this.systemStatus.getHistoricalStatus();
        const { isSystemIdle } = systemStatus;
        // - we're not already at max concurrency.
        const weAreNotAtMax = this._desiredConcurrency < this._maxConcurrency;
        // - current concurrency reaches at least the given ratio of desired concurrency.
        const minCurrentConcurrency = Math.floor(this._desiredConcurrency * this.desiredConcurrencyRatio);
        const weAreReachingDesiredConcurrency = this._currentConcurrency >= minCurrentConcurrency;

        if (isSystemIdle && weAreNotAtMax && weAreReachingDesiredConcurrency) this._scaleUp(systemStatus);

        // Always scale down if:
        // - the system has been overloaded lately.
        const isSystemOverloaded = !isSystemIdle;
        // - we're over min concurrency.
        const weAreNotAtMin = this._desiredConcurrency > this._minConcurrency;

        if (isSystemOverloaded && weAreNotAtMin) this._scaleDown(systemStatus);

        // On periodic intervals, print comprehensive log information
        if (this.loggingIntervalMillis > 0) {
            const now = Date.now();
            if (now > this.lastLoggingTime + this.loggingIntervalMillis) {
                this.lastLoggingTime = now;
                log.info('AutoscaledPool state', {
                    currentConcurrency: this._currentConcurrency,
                    desiredConcurrency: this._desiredConcurrency,
                    systemStatus,
                });
            }
        }

        // Start a new interval cycle.
        intervalCallback();
    }

    /**
     * Scales the pool up by increasing
     * the desired concurrency by the scaleUpStepRatio.
     *
     * @param {Object} systemStatus for logging
     * @ignore
     */
    _scaleUp(systemStatus) {
        const step = Math.ceil(this._desiredConcurrency * this.scaleUpStepRatio);
        this._desiredConcurrency = Math.min(this._maxConcurrency, this._desiredConcurrency + step);
        log.debug('AutoscaledPool: scaling up', {
            oldConcurrency: this._desiredConcurrency - step,
            newConcurrency: this._desiredConcurrency,
            systemStatus,
        });
    }

    /**
     * Scales the pool down by decreasing
     * the desired concurrency by the scaleDownStepRatio.
     *
     * @param {Object} systemStatus for logging
     * @ignore
     */
    _scaleDown(systemStatus) {
        const step = Math.ceil(this._desiredConcurrency * this.scaleUpStepRatio);
        this._desiredConcurrency = Math.max(this._minConcurrency, this._desiredConcurrency - step);
        log.debug('AutoscaledPool: scaling down', {
            oldConcurrency: this._desiredConcurrency + step,
            newConcurrency: this._desiredConcurrency,
            systemStatus,
        });
    }

    /**
     * If there are no running tasks and this.isFinishedFunction() returns true then closes
     * the pool and resolves the pool's promise returned by the run() method.
     *
     * It doesn't allow multiple concurrent runs of this method.
     *
     * @ignore
     */
    async _maybeFinish() {
        if (this.queryingIsFinished) return;
        if (this._currentConcurrency > 0) return;

        this.queryingIsFinished = true;
        try {
            const isFinished = await this.isFinishedFunction();
            if (isFinished && this.resolve) this.resolve();
        } catch (err) {
            if (this.reject) {
                // No need to log all concurrent errors.
                log.exception(err, 'AutoscaledPool: isFinishedFunction failed.');
                this.reject(err);
            }
        } finally {
            this.queryingIsFinished = false;
        }
    }

    /**
     * Cleans up resources.
     *
     * @ignore
     */
    async _destroy() {
        this.resolve = null;
        this.reject = null;

        betterClearInterval(this.autoscaleInterval);
        betterClearInterval(this.maybeRunInterval);
        if (this.snapshotter) await this.snapshotter.stop();
    }
}

export default AutoscaledPool;<|MERGE_RESOLUTION|>--- conflicted
+++ resolved
@@ -375,13 +375,8 @@
         // - system is overloaded now and we are at or above minConcurrency
         const currentStatus = this.systemStatus.getCurrentStatus();
         const { isSystemIdle } = currentStatus;
-<<<<<<< HEAD
         if (!isSystemIdle && this._currentConcurrency >= this._minConcurrency) {
-            log.debug('AutoscaledPool: Task will not be run. System is overloaded.', currentStatus);
-=======
-        if (!isSystemIdle && this.currentConcurrency >= this.minConcurrency) {
-            log.debug('AutoscaledPool: Task will not run, system is overloaded.', currentStatus);
->>>>>>> 71813ab7
+            log.perf('AutoscaledPool: Task will not be run. System is overloaded.', currentStatus);
             return done();
         }
         // - a task is ready.
