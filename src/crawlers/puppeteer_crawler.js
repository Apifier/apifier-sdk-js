import { PuppeteerPlugin } from 'browser-pool';
import ow from 'ow';

import BrowserCrawler from './browser_crawler';
import { gotoExtended } from '../puppeteer_utils';
import { apifyOptionsToLaunchOptions, getPuppeteerOrThrow } from '../puppeteer';
import applyStealthToBrowser from '../stealth/stealth';

/**
 * @typedef PuppeteerCrawlerOptions
 * @property {PuppeteerHandlePage} handlePageFunction
 *   Function that is called to process each request.
 *   It is passed an object with the following fields:
 *
 * ```
 * {
 *   request: Request,
 *   response: Response,
 *   page: Page,
 *   session: Session,
 *   browserController: BrowserController,
 *   proxyInfo: ProxyInfo,
 *   crawler: PuppeteerCrawler,
 * }
 * ```
 *
 *   `request` is an instance of the {@link Request} object with details about the URL to open, HTTP method etc.
 *   `page` is an instance of the `Puppeteer`
 *   [`Page`](https://pptr.dev/#?product=Puppeteer&show=api-class-page)
 *   `browserPool` is an instance of the
 *   [`BrowserPool`](https://github.com/apify/browser-pool#BrowserPool),
 *   `browserController` is an instance of the
 *   [`BrowserController`](https://github.com/apify/browser-pool#browsercontroller),
 *   `response` is an instance of the `Puppeteer`
 *   [`Response`](https://pptr.dev/#?product=Puppeteer&show=api-class-response),
 *   which is the main resource response as returned by `page.goto(request.url)`.
 *   The function must return a promise, which is then awaited by the crawler.
 *
 *   If the function throws an exception, the crawler will try to re-crawl the
 *   request later, up to `option.maxRequestRetries` times.
 *   If all the retries fail, the crawler calls the function
 *   provided to the `handleFailedRequestFunction` parameter.
 *   To make this work, you should **always**
 *   let your function throw exceptions rather than catch them.
 *   The exceptions are logged to the request using the
 *   {@link Request#pushErrorMessage} function.
 * @property {number} [navigationTimeoutSecs=60]
 *   Timeout in which page navigation needs to finish, in seconds. When `gotoFunction()` is used and thus the default
 *   function is overridden, this timeout will not be used and needs to be configured in the new `gotoFunction()`.
 * @property {HandleFailedRequest} [handleFailedRequestFunction]
 *   A function to handle requests that failed more than `option.maxRequestRetries` times.
 *
 *   The function receives the following object as an argument:
 * ```
  * {
 *   request: Request,
 *   response: Response,
 *   page: Page,
 *   session: Session,
 *   browserController: BrowserController,
 *   proxyInfo: ProxyInfo,
 *   crawler: PuppeteerCrawler,
 * }
 * ```
 *   Where the {@link Request} instance corresponds to the failed request, and the `Error` instance
 *   represents the last error thrown during processing of the request.
 * @property {object} [launchContext]
 *   Options used by {@link Apify#launchPuppeteer} to start new Puppeteer instances.
 * @property {number} [handlePageTimeoutSecs=60]
 *   Timeout in which the function passed as `handlePageFunction` needs to finish, in seconds.
 * @property {BrowserPoolOptions} [browserPoolOptions]
 *   Custom options passed to the underlying [`BrowserPool`](https://github.com/apify/browser-pool#BrowserPool) constructor.
 *   You can tweak those to fine-tune browser management.
 * @property {boolean} [persistCookiesPerSession=false]
 *   Automatically saves cookies to Session. Works only if Session Pool is used.
 * @property {ProxyConfiguration} [proxyConfiguration]
 *   If set, `PuppeteerCrawler` will be configured for all connections to use
 *   [Apify Proxy](https://my.apify.com/proxy) or your own Proxy URLs provided and rotated according to the configuration.
 *   For more information, see the [documentation](https://docs.apify.com/proxy).
 * @property {Array<function>} [preNavigationHooks]
 *   Async functions that are sequentially evaluated before the navigation. Good for setting additional cookies
 *   or browser properties before navigation. The function accepts two parameters, `crawlingContext` and `gotoOptions`,
 *   which are passed to the `gotoFunction` the crawler calls to navigate.
 *   Example:
 * ```
 * preNavigationHooks: [
 *     async (crawlingContext, gotoOptions) => {
 *         await page.evaluate((attr) => { window.foo = attr; }, 'bar');
 *     }
 * ]
 * ```
 * @property {Array<function>} [postNavigationHooks]
 *   Async functions that are sequentially evaluated after the navigation. Good for checking if the navigation was successful.
 *   The function accepts `crawlingContext` as an only parameter.
 *   Example:
 * ```
 * postNavigationHooks: [
 *     async (crawlingContext) => {
 *         const { page } = crawlingContext;
 *         if (hasCaptcha(page)) {
 *             await solveCaptcha (page);
 *         }
 *     };
 * ]
 * ```
 * @property {RequestList} [requestList]
 *   Static list of URLs to be processed.
 *   Either `requestList` or `requestQueue` option must be provided (or both).
 * @property {RequestQueue} [requestQueue]
 *   Dynamic queue of URLs to be processed. This is useful for recursive crawling of websites.
 *   Either `requestList` or `requestQueue` option must be provided (or both).
 * @property {number} [handleRequestTimeoutSecs=60]
 *   Timeout in which the function passed as `handleRequestFunction` needs to finish, in seconds.
 * @property {number} [maxRequestRetries=3]
 *   Indicates how many times the request is retried if {@link PuppeteerCrawlerOptions.handlePageFunction} fails.
 * @property {number} [maxRequestsPerCrawl]
 *   Maximum number of pages that the crawler will open. The crawl will stop when this limit is reached.
 *   Always set this value in order to prevent infinite loops in misconfigured crawlers.
 *   Note that in cases of parallel crawling, the actual number of pages visited might be slightly higher than this value.
 * @property {AutoscaledPoolOptions} [autoscaledPoolOptions]
 *   Custom options passed to the underlying {@link AutoscaledPool} constructor.
 *   Note that the `runTaskFunction` and `isTaskReadyFunction` options
 *   are provided by `BasicCrawler` and cannot be overridden.
 *   However, you can provide a custom implementation of `isFinishedFunction`.
 * @property {number} [minConcurrency=1]
 *   Sets the minimum concurrency (parallelism) for the crawl. Shortcut to the corresponding {@link AutoscaledPool} option.
 *
 *   *WARNING:* If you set this value too high with respect to the available system memory and CPU, your crawler will run extremely slow or crash.
 *   If you're not sure, just keep the default value and the concurrency will scale up automatically.
 * @property {number} [maxConcurrency=1000]
 *   Sets the maximum concurrency (parallelism) for the crawl. Shortcut to the corresponding {@link AutoscaledPool} option.
 * @property {boolean} [useSessionPool=false]
 *   If set to true. Basic crawler will initialize the  {@link SessionPool} with the corresponding `sessionPoolOptions`.
 *   The session instance will be than available in the `handleRequestFunction`.
 * @property {SessionPoolOptions} [sessionPoolOptions] The configuration options for {@link SessionPool} to use.
 */

/**
 * Provides a simple framework for parallel crawling of web pages
 * using headless Chrome with [Puppeteer](https://github.com/puppeteer/puppeteer).
 * The URLs to crawl are fed either from a static list of URLs
 * or from a dynamic queue of URLs enabling recursive crawling of websites.
 *
 * Since `PuppeteerCrawler` uses headless Chrome to download web pages and extract data,
 * it is useful for crawling of websites that require to execute JavaScript.
 * If the target website doesn't need JavaScript, consider using {@link CheerioCrawler},
 * which downloads the pages using raw HTTP requests and is about 10x faster.
 *
 * The source URLs are represented using {@link Request} objects that are fed from
 * {@link RequestList} or {@link RequestQueue} instances provided by the {@link PuppeteerCrawlerOptions.requestList}
 * or {@link PuppeteerCrawlerOptions.requestQueue} constructor options, respectively.
 *
 * If both {@link PuppeteerCrawlerOptions.requestList} and {@link PuppeteerCrawlerOptions.requestQueue} are used,
 * the instance first processes URLs from the {@link RequestList} and automatically enqueues all of them
 * to {@link RequestQueue} before it starts their processing. This ensures that a single URL is not crawled multiple times.
 *
 * The crawler finishes when there are no more {@link Request} objects to crawl.
 *
 * `PuppeteerCrawler` opens a new Chrome page (i.e. tab) for each {@link Request} object to crawl
 * and then calls the function provided by user as the {@link PuppeteerCrawlerOptions.handlePageFunction} option.
 *
 * New pages are only opened when there is enough free CPU and memory available,
 * using the functionality provided by the {@link AutoscaledPool} class.
 * All {@link AutoscaledPool} configuration options can be passed to the {@link PuppeteerCrawlerOptions.autoscaledPoolOptions}
 * parameter of the `PuppeteerCrawler` constructor. For user convenience, the `minConcurrency` and `maxConcurrency`
 * {@link AutoscaledPoolOptions} are available directly in the `PuppeteerCrawler` constructor.
 *
 * Note that the pool of Puppeteer instances is internally managed by the {@link BrowserPool} class.
 *
 * **Example usage:**
 *
 * ```javascript
 * const crawler = new Apify.PuppeteerCrawler({
 *     requestList,
 *     handlePageFunction: async ({ page, request }) => {
 *         // This function is called to extract data from a single web page
 *         // 'page' is an instance of Puppeteer.Page with page.goto(request.url) already called
 *         // 'request' is an instance of Request class with information about the page to load
 *         await Apify.pushData({
 *             title: await page.title(),
 *             url: request.url,
 *             succeeded: true,
 *         })
 *     },
 *     handleFailedRequestFunction: async ({ request }) => {
 *         // This function is called when the crawling of a request failed too many times
 *         await Apify.pushData({
 *             url: request.url,
 *             succeeded: false,
 *             errors: request.errorMessages,
 *         })
 *     },
 * });
 *
 * await crawler.run();
 * ```
 * @property {Statistics} stats
 *  Contains statistics about the current run.
 * @property {?RequestList} requestList
 *  A reference to the underlying {@link RequestList} class that manages the crawler's {@link Request}s.
 *  Only available if used by the crawler.
 * @property {?RequestQueue} requestQueue
 *  A reference to the underlying {@link RequestQueue} class that manages the crawler's {@link Request}s.
 *  Only available if used by the crawler.
 * @property {?SessionPool} sessionPool
 *  A reference to the underlying {@link SessionPool} class that manages the crawler's {@link Session}s.
 *  Only available if used by the crawler.
 * @property {?ProxyConfiguration} proxyConfiguration
 *  A reference to the underlying {@link ProxyConfiguration} class that manages the crawler's proxies.
 *  Only available if used by the crawler.
 * @property {BrowserPool} browserPool
 *  A reference to the underlying `BrowserPool` class that manages the crawler's browsers.
 *  For more information about it, see the [`browser-pool` module](https://github.com/apify/browser-pool).
 * @property {AutoscaledPool} autoscaledPool
 *  A reference to the underlying {@link AutoscaledPool} class that manages the concurrency of the crawler.
 *  Note that this property is only initialized after calling the {@link CheerioCrawler#run} function.
 *  You can use it to change the concurrency settings on the fly,
 *  to pause the crawler by calling {@link AutoscaledPool#pause}
 *  or to abort it by calling {@link AutoscaledPool#abort}.
 */
class PuppeteerCrawler extends BrowserCrawler {
    static optionsShape = {
        ...BrowserCrawler.optionsShape,
        browserPoolOptions: ow.optional.object,
        gotoTimeoutSecs: ow.optional.number,
        navigationTimeoutSecs: ow.optional.number,
        launchContext: ow.optional.object,

    }

    /**
    * @param {PuppeteerCrawlerOptions} options
    * All `PuppeteerCrawler` parameters are passed via an options object.
    */
    constructor(options = {}) {
        ow(options, 'PuppeteerCrawlerOptions', ow.object.exactShape(PuppeteerCrawler.optionsShape));

        const {
            launchContext = {}, // @TODO: should not launcher be inside launchContext
            gotoTimeoutSecs,
            navigationTimeoutSecs,
            browserPoolOptions = {},
            proxyConfiguration,
            ...browserCrawlerOptions
        } = options;

        const {
            stealth,
            stealthOptions,
            launcher,
        } = launchContext;

        if (launchContext.proxyUrl) {
            throw new Error('PuppeteerCrawlerOptions.launchContext.proxyUrl is not allowed in PuppeteerCrawler.'
                + 'Use PuppeteerCrawlerOptions.proxyConfiguration');
        }

        browserPoolOptions.browserPlugins = [
            new PuppeteerPlugin(
                getPuppeteerOrThrow(launcher),
                {
                    launchOptions: apifyOptionsToLaunchOptions(launchContext),
                },
            ),
        ];

        super({
            ...browserCrawlerOptions,
            proxyConfiguration,
            browserPoolOptions,
        });

        if (gotoTimeoutSecs) {
            this.log.deprecated('Option "gotoTimeoutSecs" is deprecated. Use "navigationTimeoutSecs" instead.');
        }

        if (gotoTimeoutSecs) {
            this.log.deprecated('Option "gotoTimeoutSecs" is deprecated. Use "navigationTimeoutSecs" instead.');
        }
<<<<<<< HEAD
    }

    /**
     * Wrapper around handlePageFunction that opens and closes pages etc.
     *
     * @param {Object} crawlingContext
     * @param {Request} crawlingContext.request
     * @param {AutoscaledPool} crawlingContext.autoscaledPool
     * @param {Session} [crawlingContext.session]
     * @ignore
     */
    async _handleRequestFunction(crawlingContext) {
        crawlingContext.page = await this.puppeteerPool.newPage();
        crawlingContext.puppeteerPool = this.puppeteerPool;
=======
>>>>>>> 7b7118a0

        if (stealth) {
            this.browserPool.postLaunchHooks.push(async (pageId, browserController) => {
                // @TODO: We can do this better now. It is not necessary to override the page.
                // we can modify the page in the postPageCreateHook
                await applyStealthToBrowser(browserController.browser, stealthOptions);
            });
        }

        this.navigationTimeoutMillis = (navigationTimeoutSecs || gotoTimeoutSecs) * 1000;
        this.launchContext = launchContext;

<<<<<<< HEAD
            crawlingContext.response = response;

            await addTimeoutToPromise(
                this.userProvidedHandler(crawlingContext),
                this.handlePageTimeoutMillis,
                `handlePageFunction timed out after ${this.handlePageTimeoutMillis / 1000} seconds.`,
            );

            if (session) session.markGood();
        } finally {
            await this.puppeteerPool.recyclePage(page);
        }
    }

    /**
     * @param {Object} crawlingContext
     * @param {PuppeteerPage} crawlingContext.page
     * @param {Request} crawlingContext.request
     * @property {AutoscaledPool} autoscaledPool
     * @property {PuppeteerPool} puppeteerPool
     * @property {Session} [session]
     * @property {ProxyInfo} [proxyInfo]
     * @return {Promise<PuppeteerResponse>}
     * @ignore
     */
    async _navigationHandler(crawlingContext) {
        if (this.gotoFunction) return this.gotoFunction(crawlingContext);
        return gotoExtended(crawlingContext.page, crawlingContext.request, { timeout: this.gotoTimeoutMillis });
=======
        this.defaultGotoOptions = {
            timeout: this.navigationTimeoutMillis,
        };
>>>>>>> 7b7118a0
    }

    async _navigationHandler(crawlingContext, gotoOptions) {
        if (this.gotoFunction) {
            this.log.deprecated('PuppeteerCrawlerOptions.gotoFunction is deprecated. Use "preNavigationHooks" and "postNavigationHooks" instead.');

            return this.gotoFunction(crawlingContext, gotoOptions);
        }
        return gotoExtended(crawlingContext.page, crawlingContext.request, gotoOptions);
    }
}

export default PuppeteerCrawler;<|MERGE_RESOLUTION|>--- conflicted
+++ resolved
@@ -277,23 +277,6 @@
         if (gotoTimeoutSecs) {
             this.log.deprecated('Option "gotoTimeoutSecs" is deprecated. Use "navigationTimeoutSecs" instead.');
         }
-<<<<<<< HEAD
-    }
-
-    /**
-     * Wrapper around handlePageFunction that opens and closes pages etc.
-     *
-     * @param {Object} crawlingContext
-     * @param {Request} crawlingContext.request
-     * @param {AutoscaledPool} crawlingContext.autoscaledPool
-     * @param {Session} [crawlingContext.session]
-     * @ignore
-     */
-    async _handleRequestFunction(crawlingContext) {
-        crawlingContext.page = await this.puppeteerPool.newPage();
-        crawlingContext.puppeteerPool = this.puppeteerPool;
-=======
->>>>>>> 7b7118a0
 
         if (stealth) {
             this.browserPool.postLaunchHooks.push(async (pageId, browserController) => {
@@ -306,40 +289,9 @@
         this.navigationTimeoutMillis = (navigationTimeoutSecs || gotoTimeoutSecs) * 1000;
         this.launchContext = launchContext;
 
-<<<<<<< HEAD
-            crawlingContext.response = response;
-
-            await addTimeoutToPromise(
-                this.userProvidedHandler(crawlingContext),
-                this.handlePageTimeoutMillis,
-                `handlePageFunction timed out after ${this.handlePageTimeoutMillis / 1000} seconds.`,
-            );
-
-            if (session) session.markGood();
-        } finally {
-            await this.puppeteerPool.recyclePage(page);
-        }
-    }
-
-    /**
-     * @param {Object} crawlingContext
-     * @param {PuppeteerPage} crawlingContext.page
-     * @param {Request} crawlingContext.request
-     * @property {AutoscaledPool} autoscaledPool
-     * @property {PuppeteerPool} puppeteerPool
-     * @property {Session} [session]
-     * @property {ProxyInfo} [proxyInfo]
-     * @return {Promise<PuppeteerResponse>}
-     * @ignore
-     */
-    async _navigationHandler(crawlingContext) {
-        if (this.gotoFunction) return this.gotoFunction(crawlingContext);
-        return gotoExtended(crawlingContext.page, crawlingContext.request, { timeout: this.gotoTimeoutMillis });
-=======
         this.defaultGotoOptions = {
             timeout: this.navigationTimeoutMillis,
         };
->>>>>>> 7b7118a0
     }
 
     async _navigationHandler(crawlingContext, gotoOptions) {
