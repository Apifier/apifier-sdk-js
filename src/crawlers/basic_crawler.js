import { checkParamOrThrow } from 'apify-client/build/utils';
import { ACTOR_EVENT_NAMES } from 'apify-shared/consts';
import { checkParamPrototypeOrThrow } from 'apify-shared/utilities';
import * as _ from 'underscore';
import AutoscaledPool from '../autoscaling/autoscaled_pool'; // eslint-disable-line import/no-duplicates
import { RequestList } from '../request_list';
import { RequestQueue, RequestQueueLocal } from '../request_queue'; // eslint-disable-line import/no-duplicates
import events from '../events';
import { openSessionPool } from '../session_pool/session_pool'; // eslint-disable-line import/no-duplicates
import Statistics from './statistics';
import { addTimeoutToPromise } from '../utils';
import defaultLog from '../utils_log';

// TYPE IMPORTS
/* eslint-disable no-unused-vars,import/named,import/no-duplicates,import/order */
import { AutoscaledPoolOptions } from '../autoscaling/autoscaled_pool';
import Request from '../request';
import { QueueOperationInfo } from '../request_queue';
import { Session } from '../session_pool/session';
import { SessionPoolOptions } from '../session_pool/session_pool';
import { ProxyConfiguration } from '../proxy';
/* eslint-enable no-unused-vars,import/named,import/no-duplicates,import/order */

/**
 * Since there's no set number of seconds before the container is terminated after
 * a migration event, we need some reasonable number to use for RequestList persistence.
 * Once a migration event is received, the Crawler will be paused and it will wait for
 * this long before persisting the RequestList state. This should allow most healthy
 * requests to finish and be marked as handled, thus lowering the amount of duplicate
 * results after migration.
 *
 * @type {number}
 * @ignore
 */
const SAFE_MIGRATION_WAIT_MILLIS = 20000;

/**
 * @typedef BasicCrawlerOptions
 * @property {HandleRequest} handleRequestFunction
 *   User-provided function that performs the logic of the crawler. It is called for each URL to crawl.
 *
 *   The function receives the following object as an argument:
 * ```
 * {
 *   request: Request,
 *   autoscaledPool: AutoscaledPool
 * }
 * ```
 *   where the {@link Request} instance represents the URL to crawl.
 *
 *   The function must return a promise, which is then awaited by the crawler.
 *
 *   If the function throws an exception, the crawler will try to re-crawl the
 *   request later, up to `option.maxRequestRetries` times.
 *   If all the retries fail, the crawler calls the function
 *   provided to the `handleFailedRequestFunction` parameter.
 *   To make this work, you should **always**
 *   let your function throw exceptions rather than catch them.
 *   The exceptions are logged to the request using the
 *   {@link Request#pushErrorMessage} function.
 * @property {RequestList} [requestList]
 *   Static list of URLs to be processed.
 *   Either `requestList` or `requestQueue` option must be provided (or both).
 * @property {RequestQueue} [requestQueue]
 *   Dynamic queue of URLs to be processed. This is useful for recursive crawling of websites.
 *   Either `requestList` or `requestQueue` option must be provided (or both).
 * @property {number} [handleRequestTimeoutSecs=60]
 *   Timeout in which the function passed as `handleRequestFunction` needs to finish, in seconds.
 * @property {HandleFailedRequest} [handleFailedRequestFunction]
 *   A function to handle requests that failed more than `option.maxRequestRetries` times.
 *
 *   The function receives the following object as an argument:
 * ```
 * {
 *   request: Request,
 *   error: Error,
 * }
 * ```
 *   where the {@link Request} instance corresponds to the failed request, and the `Error` instance
 *   represents the last error thrown during processing of the request.
 *
 *   See
 *   [source code](https://github.com/apifytech/apify-js/blob/master/src/crawlers/basic_crawler.js#L11)
 *   for the default implementation of this function.
 * @property {number} [maxRequestRetries=3]
 *   Indicates how many times the request is retried if {@link BasicCrawlerOptions.handleRequestFunction} fails.
 * @property {number} [maxRequestsPerCrawl]
 *   Maximum number of pages that the crawler will open. The crawl will stop when this limit is reached.
 *   Always set this value in order to prevent infinite loops in misconfigured crawlers.
 *   Note that in cases of parallel crawling, the actual number of pages visited might be slightly higher than this value.
 * @property {AutoscaledPoolOptions} [autoscaledPoolOptions]
 *   Custom options passed to the underlying {@link AutoscaledPool} constructor.
 *   Note that the `runTaskFunction` and `isTaskReadyFunction` options
 *   are provided by `BasicCrawler` and cannot be overridden.
 *   However, you can provide a custom implementation of `isFinishedFunction`.
 * @property {number} [minConcurrency=1]
 *   Sets the minimum concurrency (parallelism) for the crawl. Shortcut to the corresponding {@link AutoscaledPool} option.
 *
 *   *WARNING:* If you set this value too high with respect to the available system memory and CPU, your crawler will run extremely slow or crash.
 *   If you're not sure, just keep the default value and the concurrency will scale up automatically.
 * @property {number} [maxConcurrency=1000]
 *   Sets the maximum concurrency (parallelism) for the crawl. Shortcut to the corresponding {@link AutoscaledPool} option.
 * @property {boolean} [useSessionPool=false]
 *   If set to true. Basic crawler will initialize the  {@link SessionPool} with the corresponding `sessionPoolOptions`.
 *   The session instance will be than available in the `handleRequestFunction`.
 * @property {SessionPoolOptions} [sessionPoolOptions] The configuration options for {SessionPool} to use.
 */

/**
 * Provides a simple framework for parallel crawling of web pages.
 * The URLs to crawl are fed either from a static list of URLs
 * or from a dynamic queue of URLs enabling recursive crawling of websites.
 *
 * `BasicCrawler` is a low-level tool that requires the user to implement the page
 * download and data extraction functionality themselves.
 * If you want a crawler that already facilitates this functionality,
 * please consider using {@link PuppeteerCrawler} or {@link CheerioCrawler}.
 *
 * `BasicCrawler` invokes the user-provided {@link BasicCrawlerOptions.handleRequestFunction}
 * for each {@link Request} object, which represents a single URL to crawl.
 * The {@link Request} objects are fed from the {@link RequestList} or the {@link RequestQueue}
 * instances provided by the {@link BasicCrawlerOptions.requestList} or {@link BasicCrawlerOptions.requestQueue}
 * constructor options, respectively.
 *
 * If both {@link BasicCrawlerOptions.requestList} and {@link BasicCrawlerOptions.requestQueue} options are used,
 * the instance first processes URLs from the {@link RequestList} and automatically enqueues all of them
 * to {@link RequestQueue} before it starts their processing. This ensures that a single URL is not crawled multiple times.
 *
 * The crawler finishes if there are no more {@link Request} objects to crawl.
 *
 * New requests are only dispatched when there is enough free CPU and memory available,
 * using the functionality provided by the {@link AutoscaledPool} class.
 * All {@link AutoscaledPool} configuration options can be passed to the `autoscaledPoolOptions`
 * parameter of the `BasicCrawler` constructor. For user convenience, the `minConcurrency` and `maxConcurrency`
 * {@link AutoscaledPool} options are available directly in the `BasicCrawler` constructor.
 *
 * **Example usage:**
 *
 * ```javascript
 * // Prepare a list of URLs to crawl
 * const requestList = new Apify.RequestList({
 *   sources: [
 *       { url: 'http://www.example.com/page-1' },
 *       { url: 'http://www.example.com/page-2' },
 *   ],
 * });
 * await requestList.initialize();
 *
 * // Crawl the URLs
 * const crawler = new Apify.BasicCrawler({
 *     requestList,
 *     handleRequestFunction: async ({ request }) => {
 *         // 'request' contains an instance of the Request class
 *         // Here we simply fetch the HTML of the page and store it to a dataset
 *         const { body } = await Apify.utils.requestAsBrowser(request);
 *         await Apify.pushData({
 *             url: request.url,
 *             html: body,
 *         })
 *     },
 * });
 *
 * await crawler.run();
 * ```
 *
 * @property {AutoscaledPool} autoscaledPool
 *  A reference to the underlying {@link AutoscaledPool} class that manages the concurrency of the crawler.
 *  Note that this property is only initialized after calling the {@link BasicCrawler#run} function.
 *  You can use it to change the concurrency settings on the fly,
 *  to pause the crawler by calling {@link AutoscaledPool#pause}
 *  or to abort it by calling {@link AutoscaledPool#abort}.
 */
class BasicCrawler {
    /**
     * @param {BasicCrawlerOptions} options
     * All `BasicCrawler` parameters are passed via an options object.
     */
    constructor(options) {
        const {
            requestList,
            requestQueue,
            handleRequestFunction,
            handleRequestTimeoutSecs = 60,
            handleFailedRequestFunction = ({ request }) => {
                const details = _.pick(request, 'id', 'url', 'method', 'uniqueKey');
                log.error('Request failed and reached maximum retries', details);
            },
            maxRequestRetries = 3,
            maxRequestsPerCrawl,
<<<<<<< HEAD
            autoscaledPoolOptions,
            sessionPoolOptions,
            useSessionPool,
            proxyConfiguration,
=======
            autoscaledPoolOptions = {},
            sessionPoolOptions = {},
            useSessionPool = false,
>>>>>>> 804d8ccd

            // AutoscaledPool shorthands
            minConcurrency,
            maxConcurrency,

            // internal
            log = defaultLog.child({ prefix: 'BasicCrawler' }),
        } = options;

        checkParamPrototypeOrThrow(requestList, 'options.requestList', RequestList, 'Apify.RequestList', true);
        checkParamPrototypeOrThrow(proxyConfiguration, 'options.proxyConfiguration', ProxyConfiguration, 'Apify.proxyConfiguration', true);
        checkParamPrototypeOrThrow(requestQueue, 'options.requestQueue', [RequestQueue, RequestQueueLocal], 'Apify.RequestQueue', true);
        checkParamOrThrow(handleRequestFunction, 'options.handleRequestFunction', 'Function');
        checkParamOrThrow(handleRequestTimeoutSecs, 'options.handleRequestTimeoutSecs', 'Number');
        checkParamOrThrow(handleFailedRequestFunction, 'options.handleFailedRequestFunction', 'Function');
        checkParamOrThrow(maxRequestRetries, 'options.maxRequestRetries', 'Number');
        checkParamOrThrow(maxRequestsPerCrawl, 'options.maxRequestsPerCrawl', 'Maybe Number');
        checkParamOrThrow(autoscaledPoolOptions, 'options.autoscaledPoolOptions', 'Object');
        checkParamOrThrow(sessionPoolOptions, 'options.sessionPoolOptions', 'Object');
        checkParamOrThrow(useSessionPool, 'options.useSessionPool', 'Boolean');

        if (!requestList && !requestQueue) {
            throw new Error('At least one of the parameters "options.requestList" and "options.requestQueue" must be provided!');
        }

        this.log = log;
        this.requestList = requestList;
        this.requestQueue = requestQueue;
        this.proxyConfiguration = proxyConfiguration;
        this.handleRequestFunction = handleRequestFunction;
        this.handleRequestTimeoutMillis = handleRequestTimeoutSecs * 1000;
        this.handleFailedRequestFunction = handleFailedRequestFunction;
        this.maxRequestRetries = maxRequestRetries;
        this.handledRequestsCount = 0;
        this.stats = new Statistics({ logMessage: `${log.getOptions().prefix} request statistics:` });
        this.sessionPoolOptions = {
            ...sessionPoolOptions,
            log,
        };
        this.useSessionPool = useSessionPool;

        let shouldLogMaxPagesExceeded = true;
        const isMaxPagesExceeded = () => maxRequestsPerCrawl && maxRequestsPerCrawl <= this.handledRequestsCount;

        const { isFinishedFunction } = autoscaledPoolOptions;

        const basicCrawlerAutoscaledPoolConfiguration = {
            minConcurrency,
            maxConcurrency,
            runTaskFunction: this._runTaskFunction.bind(this),
            isTaskReadyFunction: async () => {
                if (isMaxPagesExceeded()) {
                    if (shouldLogMaxPagesExceeded) {
                        log.info('Crawler reached the maxRequestsPerCrawl limit of '
                            + `${maxRequestsPerCrawl} requests and will shut down soon. Requests that are in progress will be allowed to finish.`);
                        shouldLogMaxPagesExceeded = false;
                    }
                    return false;
                }

                return this._isTaskReadyFunction();
            },
            isFinishedFunction: async () => {
                if (isMaxPagesExceeded()) {
                    log.info(`Earlier, the crawler reached the maxRequestsPerCrawl limit of ${maxRequestsPerCrawl} requests `
                        + 'and all requests that were in progress at that time have now finished. '
                        + `In total, the crawler processed ${this.handledRequestsCount} requests and will shut down.`);
                    return true;
                }

                const isFinished = isFinishedFunction
                    ? await isFinishedFunction()
                    : await this._defaultIsFinishedFunction();

                if (isFinished) {
                    const reason = isFinishedFunction
                        ? 'Crawler\'s custom isFinishedFunction() returned true, the crawler will shut down.'
                        : 'All the requests from request list and/or request queue have been processed, the crawler will shut down.';
                    log.info(reason);
                }

                return isFinished;
            },
            log,
        };

        this.autoscaledPoolOptions = _.defaults({}, basicCrawlerAutoscaledPoolConfiguration, autoscaledPoolOptions);

        this.isRunningPromise = null;

        // Attach a listener to handle migration events gracefully.
        events.on(ACTOR_EVENT_NAMES.MIGRATING, this._pauseOnMigration.bind(this));
    }

    /**
     * Runs the crawler. Returns a promise that gets resolved once all the requests are processed.
     *
     * @return {Promise<void>}
     */
    async run() {
        if (this.isRunningPromise) return this.isRunningPromise;

        // Initialize AutoscaledPool before awaiting _loadHandledRequestCount(),
        // so that the caller can get a reference to it before awaiting the promise returned from run()
        // (otherwise there would be no way)
        this.autoscaledPool = new AutoscaledPool(this.autoscaledPoolOptions);

        if (this.useSessionPool) {
            this.sessionPool = await openSessionPool(this.sessionPoolOptions);
        }

        await this._loadHandledRequestCount();

        this.isRunningPromise = this.autoscaledPool.run();
        this.stats.startLogging();
        try {
            await this.isRunningPromise;
        } finally {
            if (this.useSessionPool) {
                await this.sessionPool.teardown();
            }

            this.stats.stopLogging();
            const finalStats = this.stats.getCurrent();
            this.log.info('Final request statistics:', finalStats);
        }
    }

    async _pauseOnMigration() {
        await this.autoscaledPool.pause(SAFE_MIGRATION_WAIT_MILLIS)
            .catch((err) => {
                if (err.message.includes('running tasks did not finish')) {
                    this.log.error('The crawler was paused due to migration to another host, '
                        + 'but some requests did not finish in time. Those requests\' results may be duplicated.');
                } else {
                    throw err;
                }
            });
        if (this.requestList) {
            if (await this.requestList.isFinished()) return;
            await this.requestList.persistState()
                .catch((err) => {
                    if (err.message.includes('Cannot persist state.')) {
                        this.log.error('The crawler attempted to persist its request list\'s state and failed due to missing or '
                            + 'invalid config. Make sure to use either Apify.openRequestList() or the "stateKeyPrefix" option of RequestList '
                            + 'constructor to ensure your crawling state is persisted through host migrations and restarts.');
                    } else {
                        this.log.exception(err, 'An unexpected error occured when the crawler '
                            + 'attempted to persist its request list\'s state.');
                    }
                });
        }
    }

    /**
     * Fetches request from either RequestList or RequestQueue. If request comes from a RequestList
     * and RequestQueue is present then enqueues it to the queue first.
     *
     * @ignore
     */
    async _fetchNextRequest() {
        if (!this.requestList) return this.requestQueue.fetchNextRequest();
        const request = await this.requestList.fetchNextRequest();
        if (!this.requestQueue) return request;
        if (!request) return this.requestQueue.fetchNextRequest();

        try {
            await this.requestQueue.addRequest(request, { forefront: true });
        } catch (err) {
            // If requestQueue.addRequest() fails here then we must reclaim it back to
            // the RequestList because probably it's not yet in the queue!
            this.log.exception(err, 'RequestQueue.addRequest() failed, reclaiming request back to the list', { request });
            await this.requestList.reclaimRequest(request);
            return null;
        }
        const [nextRequest] = await Promise.all([
            this.requestQueue.fetchNextRequest(),
            this.requestList.markRequestHandled(request),
        ]);
        return nextRequest;
    }

    /**
     * Wrapper around handleRequestFunction that fetches requests from RequestList/RequestQueue
     * then retries them in a case of an error, etc.
     *
     * @ignore
     */
    async _runTaskFunction() {
        const source = this.requestQueue || this.requestList;

        let request;
        let session;
        let proxy;

        if (this.useSessionPool) {
            [request, session] = await Promise.all([this._fetchNextRequest(), this.sessionPool.getSession()]);
        } else {
            request = await this._fetchNextRequest();
        }

        if (this.proxyConfiguration) {
            proxy = this.proxyConfiguration.getInfo(session ? session.id : undefined);
        }

        if (!request) return;

        // Reset loadedUrl so an old one is not carried over to retries.
        request.loadedUrl = null;

        const statisticsId = request.id || request.uniqueKey;
        this.stats.startJob(statisticsId);
        try {
            await addTimeoutToPromise(
                this.handleRequestFunction({ request, autoscaledPool: this.autoscaledPool, session, proxy }),
                this.handleRequestTimeoutMillis,
                `handleRequestFunction timed out after ${this.handleRequestTimeoutMillis / 1000} seconds.`,
            );
            await source.markRequestHandled(request);
            this.stats.finishJob(statisticsId);
            this.handledRequestsCount++;

            // reclaim session if request finishes successfully
            if (session) session.markGood();
        } catch (err) {
            try {
                await this._requestFunctionErrorHandler(err, request, source);
            } catch (secondaryError) {
                this.log.exception(secondaryError, 'runTaskFunction error handler threw an exception. '
                    + 'This places the crawler and its underlying storages into an unknown state and crawling will be terminated. '
                    + 'This may have happened due to an internal error of Apify\'s API or due to a misconfigured crawler. '
                    + 'If you are sure that there is no error in your code, selecting "Restart on error" in the actor\'s settings'
                    + 'will make sure that the run continues where it left off, if programmed to handle restarts correctly.');
                throw secondaryError;
            }
        }
    }

    /**
     * Returns true if either RequestList or RequestQueue have a request ready for processing.
     *
     * @ignore
     */
    async _isTaskReadyFunction() {
        // First check RequestList, since it's only in memory.
        const isRequestListEmpty = this.requestList ? (await this.requestList.isEmpty()) : true;
        // If RequestList is not empty, task is ready, no reason to check RequestQueue.
        if (!isRequestListEmpty) return true;
        // If RequestQueue is not empty, task is ready, return true, otherwise false.
        return this.requestQueue ? !(await this.requestQueue.isEmpty()) : false;
    }

    /**
     * Returns true if both RequestList and RequestQueue have all requests finished.
     *
     * @ignore
     */
    async _defaultIsFinishedFunction() {
        const [
            isRequestListFinished,
            isRequestQueueFinished,
        ] = await Promise.all([
            this.requestList ? this.requestList.isFinished() : true,
            this.requestQueue ? this.requestQueue.isFinished() : true,
        ]);
        // If both are finished, return true, otherwise return false.
        return isRequestListFinished && isRequestQueueFinished;
    }

    /**
     * Handles errors thrown by user provided handleRequestFunction()
     * @param {Error} error
     * @param {Request} request
     * @param {(RequestList|RequestQueue)} source
     * @return {Promise<boolean|void|QueueOperationInfo>} willBeRetried
     * @ignore
     */
    async _requestFunctionErrorHandler(error, request, source) {
        request.pushErrorMessage(error);

        // Reclaim and retry request if flagged as retriable and retryCount is not exceeded.
        if (!request.noRetry && request.retryCount < this.maxRequestRetries) {
            request.retryCount++;
            this.log.exception(
                error,
                'handleRequestFunction failed, reclaiming failed request back to the list or queue',
                _.pick(request, 'url', 'retryCount', 'id'),
            );
            return source.reclaimRequest(request);
        }

        // If we get here, the request is either not retriable
        // or failed more than retryCount times and will not be retried anymore.
        // Mark the request as failed and do not retry.
        this.handledRequestsCount++;
        await source.markRequestHandled(request);
        this.stats.failJob(request.id || request.url);
        return this.handleFailedRequestFunction({ request, error }); // This function prints an error message.
    }

    /**
     * Updates handledRequestsCount from possibly stored counts,
     * usually after worker migration. Since one of the stores
     * needs to have priority when both are present,
     * it is the request queue, because generally, the request
     * list will first be dumped into the queue and then left
     * empty.
     *
     * @return {Promise<void>}
     * @ignore
     */
    async _loadHandledRequestCount() {
        if (this.requestQueue) {
            this.handledRequestsCount = await this.requestQueue.handledCount();
        } else if (this.requestList) {
            this.handledRequestsCount = this.requestList.handledCount();
        }
    }
}

export default BasicCrawler;

/**
 * @callback HandleRequest
 * @param {HandleRequestInputs} inputs Arguments passed to this callback.
 * @returns {Promise<void>}
 */
/**
 * @typedef HandleRequestInputs
 * @property {Request} request The original {Request} object.
 * @property {AutoscaledPool} autoscaledPool
 *  A reference to the underlying {@link AutoscaledPool} class that manages the concurrency of the crawler.
 *  Note that this property is only initialized after calling the {@link BasicCrawler#run} function.
 *  You can use it to change the concurrency settings on the fly,
 *  to pause the crawler by calling {@link AutoscaledPool#pause}
 *  or to abort it by calling {@link AutoscaledPool#abort}.
 * @property {Session} [session]
 */

/**
 * @callback HandleFailedRequest
 * @param {HandleFailedRequestInput} inputs Arguments passed to this callback.
 * @returns {(void|Promise<void>)}
 */

/**
 * @typedef HandleFailedRequestInput
 * @property {Request} request The original {Request} object.
 * @property {Error} error The Error thrown by `handleRequestFunction`.
 */<|MERGE_RESOLUTION|>--- conflicted
+++ resolved
@@ -187,16 +187,10 @@
             },
             maxRequestRetries = 3,
             maxRequestsPerCrawl,
-<<<<<<< HEAD
-            autoscaledPoolOptions,
-            sessionPoolOptions,
-            useSessionPool,
             proxyConfiguration,
-=======
             autoscaledPoolOptions = {},
             sessionPoolOptions = {},
             useSessionPool = false,
->>>>>>> 804d8ccd
 
             // AutoscaledPool shorthands
             minConcurrency,
@@ -480,9 +474,9 @@
         // Reclaim and retry request if flagged as retriable and retryCount is not exceeded.
         if (!request.noRetry && request.retryCount < this.maxRequestRetries) {
             request.retryCount++;
-            this.log.exception(
+            log.exception(
                 error,
-                'handleRequestFunction failed, reclaiming failed request back to the list or queue',
+                'BasicCrawler: handleRequestFunction failed, reclaiming failed request back to the list or queue',
                 _.pick(request, 'url', 'retryCount', 'id'),
             );
             return source.reclaimRequest(request);
