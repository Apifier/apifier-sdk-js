--- conflicted
+++ resolved
@@ -7,12 +7,7 @@
 import events from '../events';
 import { openSessionPool } from '../session_pool/session_pool'; // eslint-disable-line import/no-duplicates
 import Statistics from './statistics';
-<<<<<<< HEAD
-import { addTimeoutToPromise } from '../utils';
 import defaultLog from '../utils_log'; // eslint-disable-line import/no-duplicates
-=======
-import defaultLog from '../utils_log';
->>>>>>> 2f124145
 import { validators } from '../validators';
 
 // TYPE IMPORTS
