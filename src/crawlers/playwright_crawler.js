--- conflicted
+++ resolved
@@ -231,11 +231,7 @@
         launcher: ow.optional.object,
         gotoTimeoutSecs: ow.optional.number,
         navigationTimeoutSecs: ow.optional.number,
-<<<<<<< HEAD
         launchContext: ow.optional.object,
-=======
-        launchOptions: ow.optional.object,
->>>>>>> c197fbea
     }
 
     constructor(options = {}) {
@@ -265,25 +261,10 @@
             browserPoolOptions,
         });
 
-<<<<<<< HEAD
-=======
-        this.gotoTimeoutMillis = gotoTimeoutSecs * 1000;
-
->>>>>>> c197fbea
         if (gotoTimeoutSecs) {
             this.log.deprecated('Option "gotoTimeoutSecs" is deprecated. Use "navigationTimeoutSecs" instead.');
         }
 
-<<<<<<< HEAD
-        this.browserPool.postLaunchHooks.push(({ error, session }) => {
-            // It would be better to compare the instances,
-            if (error && error.constructor.name === 'TimeoutError') {
-                handleRequestTimeout(session, error.message);
-            }
-        });
-
-=======
->>>>>>> c197fbea
         this.navigationTimeoutMillis = (navigationTimeoutSecs || gotoTimeoutSecs) * 1000;
         this.launchContext = launchContext;
         this.launcher = launcher;
