import { PlaywrightPlugin } from 'browser-pool';
import ow from 'ow';
import BrowserCrawler from './browser_crawler';
import { gotoExtended } from '../playwright_utils';
import { apifyOptionsToLaunchOptions, getPlaywrightLauncherOrThrow } from '../playwright';

/**
 * @typedef PlaywrightCrawlerOptions
 * @property {object} playwrightModule
 * Playwright browser module used for launching new browsers. For example: `require("playwright").chromium`
 * [Playwright list of available modules](https://playwright.dev/docs/api/class-playwright)
 * @property {function} handlePageFunction
 *   Function that is called to process each request.
 *   It is passed an object with the following fields:
 *
 * ```
 * {
 *   request: Request,
 *   response: Response,
 *   page: Page,
 *   session: Session,
 *   browserController: BrowserController,
 *   proxyInfo: ProxyInfo,
 *   crawler: PlaywrightCrawler,
 * }
 * ```
 *
 *   `request` is an instance of the {@link Request} object with details about the URL to open, HTTP method etc.
 *   `page` is an instance of the `Playwright`
 *   [`Page`](https://playwright.dev/docs/api/class-page)
 *   `browserPool` is an instance of the
 *   [`BrowserPool`](https://github.com/apify/browser-pool#BrowserPool),
 *   `browserController` is an instance of the
 *   [`BrowserController`](https://github.com/apify/browser-pool#browsercontroller),
 *   `response` is an instance of the `Playwright`
 *   [`Response`](https://playwright.dev/docs/api/class-response),
 *   which is the main resource response as returned by `page.goto(request.url)`.
 *   The function must return a promise, which is then awaited by the crawler.
 *
 *   If the function throws an exception, the crawler will try to re-crawl the
 *   request later, up to `option.maxRequestRetries` times.
 *   If all the retries fail, the crawler calls the function
 *   provided to the `handleFailedRequestFunction` parameter.
 *   To make this work, you should **always**
 *   let your function throw exceptions rather than catch them.
 *   The exceptions are logged to the request using the
 *   {@link Request#pushErrorMessage} function.
 * @property {number} [navigationTimeoutSecs=60]
 *   Timeout in which page navigation needs to finish, in seconds. When `gotoFunction()` is used and thus the default
 *   function is overridden, this timeout will not be used and needs to be configured in the new `gotoFunction()`.
 * @property {HandleFailedRequest} [handleFailedRequestFunction]
 *   A function to handle requests that failed more than `option.maxRequestRetries` times.
 *
 *   The function receives the following object as an argument:
 * ```
 * {
 *   request: Request,
 *   response: Response,
 *   page: Page,
 *   session: Session,
 *   browserController: BrowserController,
 *   proxyInfo: ProxyInfo,
 *   crawler: PlaywrightCrawler,
 * }
 * ```
 *   Where the {@link Request} instance corresponds to the failed request, and the `Error` instance
 *   represents the last error thrown during processing of the request.
 * @property {Array<function>} [preNavigationHooks]
 *   Async functions that are sequentially evaluated before the navigation. Good for setting additional cookies
 *   or browser properties before navigation. The function accepts two parameters, `crawlingContext` and `gotoOptions`,
 *   which are passed to the `gotoFunction` the crawler calls to navigate.
 *   Example:
 * ```
 * preNavigationHooks: [
 *     async (crawlingContext, gotoOptions) => {
 *         await page.evaluate((attr) => { window.foo = attr; }, 'bar');
 *     }
 * ]
 * ```
 * @property {Array<function>} [postNavigationHooks]
 *   Async functions that are sequentially evaluated after the navigation. Good for checking if the navigation was successful.
 *   The function accepts `crawlingContext` as an only parameter.
 *   Example:
 * ```
 * postNavigationHooks: [
 *     async (crawlingContext) => {
 *         const { page } = crawlingContext;
 *         if (hasCaptcha(page)) {
 *             await solveCaptcha (page);
 *         }
 *     };
 * ]
 * ```
* @property {object} [launchContext]
 *   Options used by {@link Apify#launchPlaywright} to start new Playwright instances.
 *  * @property {number} [handlePageTimeoutSecs=60]
 *   Timeout in which the function passed as `handlePageFunction` needs to finish, in seconds.
 * @property {BrowserPoolOptions} [browserPoolOptions]
 *   Custom options passed to the underlying [`BrowserPool`](https://github.com/apify/browser-pool#BrowserPool) constructor.
 *   You can tweak those to fine-tune browser management.
 * @property {boolean} [persistCookiesPerSession=false]
 *   Automatically saves cookies to Session. Works only if Session Pool is used.
 * @property {ProxyConfiguration} [proxyConfiguration]
 *   If set, `PlaywrightCrawler` will be configured for all connections to use
 *   [Apify Proxy](https://my.apify.com/proxy) or your own Proxy URLs provided and rotated according to the configuration.
 *   For more information, see the [documentation](https://docs.apify.com/proxy).
 * @property {RequestList} [requestList]
 *   Static list of URLs to be processed.
 *   Either `requestList` or `requestQueue` option must be provided (or both).
 * @property {RequestQueue} [requestQueue]
 *   Dynamic queue of URLs to be processed. This is useful for recursive crawling of websites.
 *   Either `requestList` or `requestQueue` option must be provided (or both).
 * @property {number} [handleRequestTimeoutSecs=60]
 *   Timeout in which the function passed as `handleRequestFunction` needs to finish, in seconds.
 * @property {number} [maxRequestRetries=3]
 *   Indicates how many times the request is retried if {@link PuppeteerCrawlerOptions.handlePageFunction} fails.
 * @property {number} [maxRequestsPerCrawl]
 *   Maximum number of pages that the crawler will open. The crawl will stop when this limit is reached.
 *   Always set this value in order to prevent infinite loops in misconfigured crawlers.
 *   Note that in cases of parallel crawling, the actual number of pages visited might be slightly higher than this value.
 * @property {AutoscaledPoolOptions} [autoscaledPoolOptions]
 *   Custom options passed to the underlying {@link AutoscaledPool} constructor.
 *   Note that the `runTaskFunction` and `isTaskReadyFunction` options
 *   are provided by `BasicCrawler` and cannot be overridden.
 *   However, you can provide a custom implementation of `isFinishedFunction`.
 * @property {number} [minConcurrency=1]
 *   Sets the minimum concurrency (parallelism) for the crawl. Shortcut to the corresponding {@link AutoscaledPool} option.
 *
 *   *WARNING:* If you set this value too high with respect to the available system memory and CPU, your crawler will run extremely slow or crash.
 *   If you're not sure, just keep the default value and the concurrency will scale up automatically.
 * @property {number} [maxConcurrency=1000]
 *   Sets the maximum concurrency (parallelism) for the crawl. Shortcut to the corresponding {@link AutoscaledPool} option.
 * @property {boolean} [useSessionPool=false]
 *   If set to true. Basic crawler will initialize the  {@link SessionPool} with the corresponding `sessionPoolOptions`.
 *   The session instance will be than available in the `handleRequestFunction`.
 * @property {SessionPoolOptions} [sessionPoolOptions] The configuration options for {@link SessionPool} to use.
 */

/**
 * Provides a simple framework for parallel crawling of web pages
 * using headless Chromium, Firefox and Webkit browsers with [Playwright](https://github.com/microsoft/playwright).
 * The URLs to crawl are fed either from a static list of URLs
 * or from a dynamic queue of URLs enabling recursive crawling of websites.
 *
 * Since `Playwright` uses headless browser to download web pages and extract data,
 * it is useful for crawling of websites that require to execute JavaScript.
 * If the target website doesn't need JavaScript, consider using {@link CheerioCrawler},
 * which downloads the pages using raw HTTP requests and is about 10x faster.
 *
 * The source URLs are represented using {@link Request} objects that are fed from
 * {@link RequestList} or {@link RequestQueue} instances provided by the {@link BasicCrawlerOptions.requestList}
 * or {@link BasicCrawlerOptions.requestQueue} constructor options, respectively.
 *
 * If both {@link BasicCrawlerOptions.requestList} and {@link BasicCrawlerOptions.requestQueue} are used,
 * the instance first processes URLs from the {@link RequestList} and automatically enqueues all of them
 * to {@link RequestQueue} before it starts their processing. This ensures that a single URL is not crawled multiple times.
 *
 * The crawler finishes when there are no more {@link Request} objects to crawl.
 *
 * `PuppeteerCrawler` opens a new Chrome page (i.e. tab) for each {@link Request} object to crawl
 * and then calls the function provided by user as the {@link PlaywrightCrawlerOptions.handlePageFunction} option.
 *
 * New pages are only opened when there is enough free CPU and memory available,
 * using the functionality provided by the {@link AutoscaledPool} class.
 * All {@link AutoscaledPool} configuration options can be passed to the {@link BasicCrawlerOptions.autoscaledPoolOptions}
 * parameter of the `PuppeteerCrawler` constructor. For user convenience, the `minConcurrency` and `maxConcurrency`
 * {@link AutoscaledPoolOptions} are available directly in the `PuppeteerCrawler` constructor.
 *
 * Note that the pool of Puppeteer instances is internally managed by the {@link BrowserPool} class.
 * Many constructor options such as {@link PuppeteerPoolOptions.maxOpenPagesPerInstance} or
 *
 * **Example usage:**
 *
 * ```javascript
 * const crawler = new Apify.PuppeteerCrawler({
 *     requestList,
 *     handlePageFunction: async ({ page, request }) => {
 *         // This function is called to extract data from a single web page
 *         // 'page' is an instance of Puppeteer.Page with page.goto(request.url) already called
 *         // 'request' is an instance of Request class with information about the page to load
 *         await Apify.pushData({
 *             title: await page.title(),
 *             url: request.url,
 *             succeeded: true,
 *         })
 *     },
 *     handleFailedRequestFunction: async ({ request }) => {
 *         // This function is called when the crawling of a request failed too many times
 *         await Apify.pushData({
 *             url: request.url,
 *             succeeded: false,
 *             errors: request.errorMessages,
 *         })
 *     },
 * });
 *
 * await crawler.run();
 * ```
 * @property {Statistics} stats
 *  Contains statistics about the current run.
 * @property {?RequestList} requestList
 *  A reference to the underlying {@link RequestList} class that manages the crawler's {@link Request}s.
 *  Only available if used by the crawler.
 * @property {?RequestQueue} requestQueue
 *  A reference to the underlying {@link RequestQueue} class that manages the crawler's {@link Request}s.
 *  Only available if used by the crawler.
 * @property {?SessionPool} sessionPool
 *  A reference to the underlying {@link SessionPool} class that manages the crawler's {@link Session}s.
 *  Only available if used by the crawler.
 * @property {?ProxyConfiguration} proxyConfiguration
 *  A reference to the underlying {@link ProxyConfiguration} class that manages the crawler's proxies.
 *  Only available if used by the crawler.
 * @property {BrowserPool} browserPool
 *  A reference to the underlying `BrowserPool` class that manages the crawler's browsers.
 *  For more information about it, see the [`browser-pool` module](https://github.com/apify/browser-pool).
 * @property {AutoscaledPool} autoscaledPool
 *  A reference to the underlying {@link AutoscaledPool} class that manages the concurrency of the crawler.
 *  Note that this property is only initialized after calling the {@link CheerioCrawler#run} function.
 *  You can use it to change the concurrency settings on the fly,
 *  to pause the crawler by calling {@link AutoscaledPool#pause}
 *  or to abort it by calling {@link AutoscaledPool#abort}.
 */
class PlaywrightCrawler extends BrowserCrawler {
    static optionsShape = {
        ...BrowserCrawler.optionsShape,
        browserPoolOptions: ow.optional.object,
        playwrightModule: ow.optional.object,
        gotoTimeoutSecs: ow.optional.number,
        navigationTimeoutSecs: ow.optional.number,
        launchOptions: ow.optional.object,
    }

    constructor(options = {}) {
        ow(options, 'PlaywrightCrawlerOptions', ow.object.exactShape(PlaywrightCrawler.optionsShape));

        const {
            playwrightModule,
            launchContext = {},
            gotoTimeoutSecs,
            navigationTimeoutSecs,
            browserPoolOptions = {},
            ...browserCrawlerOptions
        } = options;

        browserPoolOptions.browserPlugins = [
            new PlaywrightPlugin(
                // eslint-disable-next-line
                getPlaywrightLauncherOrThrow(playwrightModule),
                {
                    launchOptions: apifyOptionsToLaunchOptions(launchContext),
                },
            ),
        ];

        super({
            ...browserCrawlerOptions,
            browserPoolOptions,
        });

<<<<<<< HEAD
        this.gotoTimeoutMillis = gotoTimeoutSecs * 1000;

=======
        if (gotoTimeoutSecs) {
            this.log.deprecated('Option "gotoTimeoutSecs" is deprecated. Use "navigationTimeoutSecs" instead.');
        }

        this.browserPool.postLaunchHooks.push(({ error, session }) => {
            // It would be better to compare the instances,
            if (error && error.constructor.name === 'TimeoutError') {
                handleRequestTimeout(session, error.message);
            }
        });

        this.navigationTimeoutMillis = (navigationTimeoutSecs || gotoTimeoutSecs) * 1000;
>>>>>>> cbf83c49
        this.launchContext = launchContext;
        this.playwrightModule = playwrightModule;

        this.defaultGotoOptions = {
            timeout: this.navigationTimeoutMillis,
        };
    }

    async _navigationHandler(crawlingContext, gotoOptions) {
        if (this.gotoFunction) {
            this.log.deprecated('PlaywrightCrawler.gotoFunction is deprecated. Use "preNavigationHooks" and "postNavigationHooks" instead.');
            return this.gotoFunction(crawlingContext, gotoOptions);
        }
        return gotoExtended(crawlingContext.page, crawlingContext.request, gotoOptions);
    }
}

export default PlaywrightCrawler;<|MERGE_RESOLUTION|>--- conflicted
+++ resolved
@@ -257,23 +257,13 @@
             browserPoolOptions,
         });
 
-<<<<<<< HEAD
         this.gotoTimeoutMillis = gotoTimeoutSecs * 1000;
 
-=======
         if (gotoTimeoutSecs) {
             this.log.deprecated('Option "gotoTimeoutSecs" is deprecated. Use "navigationTimeoutSecs" instead.');
         }
 
-        this.browserPool.postLaunchHooks.push(({ error, session }) => {
-            // It would be better to compare the instances,
-            if (error && error.constructor.name === 'TimeoutError') {
-                handleRequestTimeout(session, error.message);
-            }
-        });
-
         this.navigationTimeoutMillis = (navigationTimeoutSecs || gotoTimeoutSecs) * 1000;
->>>>>>> cbf83c49
         this.launchContext = launchContext;
         this.playwrightModule = playwrightModule;
 
