import path from 'path';
import { promisify } from 'util';
import fs from 'fs-extra';
import _ from 'underscore';
import { leftpad } from 'apify-shared/utilities';
import LruCache from 'apify-shared/lru_cache';
import { checkParamOrThrow } from 'apify-client/build/utils';
import { ENV_VARS, LOCAL_STORAGE_SUBDIRS, MAX_PAYLOAD_SIZE_BYTES } from 'apify-shared/consts';
import { apifyClient, ensureDirExists, openRemoteStorage, openLocalStorage, ensureTokenOrLocalStorageEnvExists } from './utils';

export const LOCAL_STORAGE_SUBDIR = LOCAL_STORAGE_SUBDIRS.datasets;
export const LOCAL_FILENAME_DIGITS = 9;
export const LOCAL_GET_ITEMS_DEFAULT_LIMIT = 250000;
const MAX_OPENED_STORES = 1000;
const SAFETY_BUFFER_PERCENT = 0.01 / 100; // 0.01%

const writeFilePromised = promisify(fs.writeFile);
const readFilePromised = promisify(fs.readFile);
const readdirPromised = promisify(fs.readdir);
const statPromised = promisify(fs.stat);
const emptyDirPromised = promisify(fs.emptyDir);

const getLocaleFilename = index => `${leftpad(index, LOCAL_FILENAME_DIGITS, 0)}.json`;

const { datasets } = apifyClient;
const datasetsCache = new LruCache({ maxLength: MAX_OPENED_STORES }); // Open Datasets are stored here.

/**
 * Accepts a JSON serializable object as an input, validates its serializability,
 * and validates its serialized size against limitBytes. Optionally accepts its index
 * in an array to provide better error messages. Returns serialized object.
 *
 * @param {Object} item
 * @param {Number} limitBytes
 * @param {Number} [index]
 * @returns {string}
 * @ignore
 */
export const checkAndSerialize = (item, limitBytes, index) => {
    const s = typeof index === 'number' ? ` at index ${index} ` : ' ';
    let payload;
    try {
        checkParamOrThrow(item, 'item', 'Object');
        payload = JSON.stringify(item);
    } catch (err) {
        throw new Error(`Data item${s}is not serializable to JSON.\nCause: ${err.message}`);
    }

    const bytes = Buffer.byteLength(payload);
    if (bytes > limitBytes) {
        throw new Error(`Data item${s}is too large (size: ${bytes} bytes, limit: ${limitBytes} bytes)`);
    }
    return payload;
};

/**
 * Takes an array of JSONs (payloads) as input and produces an array of JSON strings
 * where each string is a JSON array of payloads with a maximum size of limitBytes per one
 * JSON array. Fits as many payloads as possible into a single JSON array and then moves
 * on to the next, preserving item order.
 *
 * The function assumes that none of the items is larger than limitBytes and does not validate.
 *
 * @param {Array} items
 * @param {Number} limitBytes
 * @returns {Array}
 * @ignore
 */
export const chunkBySize = (items, limitBytes) => {
    if (!items.length) return [];
    if (items.length === 1) return items;

    let lastChunkBytes = 2; // Add 2 bytes for [] wrapper.
    const chunks = [];
    // Split payloads into buckets of valid size.
    for (const payload of items) { // eslint-disable-line
        const bytes = Buffer.byteLength(payload);

        if (bytes <= limitBytes && (bytes + 2) > limitBytes) {
            // Handle cases where wrapping with [] would fail, but solo object is fine.
            chunks.push(payload);
            lastChunkBytes = bytes;
        } else if (lastChunkBytes + bytes <= limitBytes) {
            if (!Array.isArray(_.last(chunks))) chunks.push([]); // ensure array
            _.last(chunks).push(payload);
            lastChunkBytes += bytes + 1; // Add 1 byte for ',' separator.
        } else {
            chunks.push([payload]);
            lastChunkBytes = bytes + 2; // Add 2 bytes for [] wrapper.
        }
    }

    // Stringify array chunks.
    return chunks.map(chunk => (typeof chunk === 'string' ? chunk : `[${chunk.join(',')}]`));
};

/**
 * The `Dataset` class represents a store for structured data where each object stored has the same attributes,
 * such as online store products or real estate offers. You can imagine it as a table,
 * where each object is a row and its attributes are columns.
 * Dataset is an append-only storage - you can only add new records to it but you cannot modify or remove existing records.
 * Typically it is used to store crawling results.
 *
 * Do not instantiate this class directly, use the
 * [`Apify.openDataset()`](apify#module_Apify.openDataset) function instead.
 *
 * `Dataset` stores its data either on local disk or in the Apify cloud,
 * depending on whether the `APIFY_LOCAL_STORAGE_DIR` or `APIFY_TOKEN` environment variables are set.
 *
 * If the `APIFY_LOCAL_STORAGE_DIR` environment variable is set, the data is stored in
 * the local directory in the following files:
 * ```
 * {APIFY_LOCAL_STORAGE_DIR}/datasets/{DATASET_ID}/{INDEX}.json
 * ```
 * Note that `{DATASET_ID}` is the name or ID of the dataset. The default dataset has ID: `default`,
 * unless you override it by setting the `APIFY_DEFAULT_DATASET_ID` environment variable.
 * Each dataset item is stored as a separate JSON file, where `{INDEX}` is a zero-based index of the item in the dataset.
 *
 * If the `APIFY_TOKEN` environment variable is set but `APIFY_LOCAL_STORAGE_DIR` not, the data is stored in the
 * <a href="https://apify.com/docs/storage#dataset" target="_blank">Apify Dataset</a>
 * cloud storage. Note that you can force usage of the cloud storage also by passing the `forceCloud`
 * option to [`Apify.openDataset()`](apify#module_Apify.openDataset) function,
 * even if the `APIFY_LOCAL_STORAGE_DIR` variable is set.
 *
 * **Example usage:**
 *
 * ```javascript
 * // Write a single row to the default dataset
 * await Apify.pushData({ col1: 123, col2: 'val2' });
 *
 * // Open a named dataset
 * const dataset = await Apify.openDataset('some-name');
 *
 * // Write a single row
 * await dataset.pushData({ foo: 'bar' });
 *
 * // Write multiple rows
 * await dataset.pushData([
 *   { foo: 'bar2', col2: 'val2' },
 *   { col3: 123 },
 * ]);
 * ```
 * @hideconstructor
 */
export class Dataset {
    constructor(datasetId, datasetName) {
        checkParamOrThrow(datasetId, 'datasetId', 'String');
        checkParamOrThrow(datasetName, 'datasetName', 'Maybe String');

        this.datasetId = datasetId;
        this.datasetName = datasetName;
    }

    /**
     * Stores an object or an array of objects to the dataset.
     * The function returns a promise that resolves when the operation finishes.
     * It has no result, but throws on invalid args or other errors.
     *
     * **IMPORTANT**: Make sure to use the `await` keyword when calling `pushData()`,
     * otherwise the actor process might finish before the data is stored!
     *
     * The size of the data is limited by the receiving API and therefore `pushData()` will only
     * allow objects whose JSON representation is smaller than 9MB. When an array is passed,
     * none of the included objects
     * may be larger than 9MB, but the array itself may be of any size.
     *
     * The function internally
     * chunks the array into separate items and pushes them sequentially.
     * The chunking process is stable (keeps order of data), but it does not provide a transaction
     * safety mechanism. Therefore, in the event of an uploading error (after several automatic retries),
     * the function's Promise will reject and the dataset will be left in a state where some of
     * the items have already been saved to the dataset while other items from the source array were not.
     * To overcome this limitation, the developer may, for example, read the last item saved in the dataset
     * and re-attempt the save of the data from this item onwards to prevent duplicates.
     *
     * @param {Object|Array} data Object or array of objects containing data to be stored in the default dataset.
     * The objects must be serializable to JSON and the JSON representation of each object must be smaller than 9MB.
     * @return {Promise}
     */
    async pushData(data) {
        checkParamOrThrow(data, 'data', 'Array | Object');
        const dispatch = async payload => datasets.putItems({ datasetId: this.datasetId, data: payload });
        const limit = MAX_PAYLOAD_SIZE_BYTES - Math.ceil(MAX_PAYLOAD_SIZE_BYTES * SAFETY_BUFFER_PERCENT);

        // Handle singular Objects
        if (!Array.isArray(data)) {
            const payload = checkAndSerialize(data, limit);
            return dispatch(payload);
        }

        // Handle Arrays
        const payloads = data.map((item, index) => checkAndSerialize(item, limit, index));
        const chunks = chunkBySize(payloads, limit);

        // Invoke client in series to preserve order of data
        for (const chunk of chunks) {
            await dispatch(chunk);
        }
    }

    /**
<<<<<<< HEAD
     * Returns items in the dataset based on the provided options.
     *
     * **NOTE**: If using dataset with local disk storage, the `format` option must be `json` and
     * the following options are not supported:
     * `unwind`, `disableBodyParser`, `attachment`, `bom` and `simplified`.
     * If you try to use them, you will receive an error.
=======
     * Returns items in the dataset based on the provided parameters. The returned object
     * has the following structure:
     *
     * ```javascript
     * {
     *     items, // Array|String|Buffer based on chosen format parameter.
     *     total, // Number
     *     limit, // Number
     *     offset, // Number
     * }
     * ```
>>>>>>> 810a6aba
     *
     * @param {Object} [options] All `getData()` parameters are passed
     *   via an options object with the following keys:
     * @param {String} [options.format='json']
     *   Format of the `items` property, possible values are: `json`, `csv`, `xlsx`, `html`, `xml` and `rss`.
     * @param {Number} [options.offset=0]
     *   Number of array elements that should be skipped at the start.
     * @param {Number} [options.limit=250000]
     *   Maximum number of array elements to return.
     * @param {Boolean} [options.desc=false]
     *   If `true` then the objects are sorted by `createdAt` in descending order.
     *   Otherwise they are sorted in ascending order.
     * @param {Array} [options.fields]
     *   An array of field names that will be included in the result. If omitted, all fields are included in the results.
     * @param {String} [options.unwind]
     *   Specifies a name of the field in the result objects that will be used to unwind the resulting objects.
     *   By default, the results are returned as they are.
     * @param {Boolean} [options.disableBodyParser=false]
     *   If `true` then response from API will not be parsed.
     * @param {Boolean} [options.attachment=false]
     *   If `true` then the response will define the `Content-Disposition: attachment` HTTP header, forcing a web
     *   browser to download the file rather than to display it. By default, this header is not present.
     * @param {String} [options.delimiter=',']
     *   A delimiter character for CSV files, only used if `format` is `csv`.
     * @param {Boolean} [options.bom]
     *   All responses are encoded in UTF-8 encoding. By default, the CSV files are prefixed with the UTF-8 Byte
     *   Order Mark (BOM), while JSON, JSONL, XML, HTML and RSS files are not. If you want to override this default
     *   behavior, set `bom` option to `true` to include the BOM, or set `bom` to `false` to skip it.
     * @param {String} [options.xmlRoot='results']
     *   Overrides the default root element name of the XML output. By default, the root element is `results`.
     * @param {String} [options.xmlRow='page']
     *   Overrides the default element name that wraps each page or page function result object in XML output.
     *   By default, the element name is `page` or `result`, depending on the value of the `simplified` option.
     * @param {Boolean} [options.skipHeaderRow=false]
     *   If set to `true` then header row in CSV format is skipped.
     * @param {Boolean} [options.simplified]
     *   If set to `true` then function applies the `fields: ['url','pageFunctionResult','errorInfo']` and `unwind: 'pageFunctionResult'` options.
     * @param {Boolean} [options.skipFailedPages]
     *   If set to `true` then all the items with errorInfo property will be skipped from the output.
     * @return {Promise<Object>}
     */
    getData(options = {}) {
        const { datasetId } = this;
        const params = Object.assign({ datasetId }, options);

        return datasets.getItems(params);
    }

    /**
     * Returns an object containing general information about the dataset.
     *
     * The function returns the same object as the Apify API Client's
     * [getDataset](https://apify.com/docs/api/apify-client-js/latest#ApifyClient-datasets-getDataset)
     * function, which in turn calls the
     * [Get dataset](https://apify.com/docs/api/v2#/reference/datasets/dataset/get-dataset)
     * API endpoint.
     *
     * **Example:**
     * ```
     * {
     *   id: "WkzbQMuFYuamGv3YF",
     *   name: "my-dataset",
     *   userId: "wRsJZtadYvn4mBZmm",
     *   createdAt: new Date("2015-12-12T07:34:14.202Z"),
     *   modifiedAt: new Date("2015-12-13T08:36:13.202Z"),
     *   accessedAt: new Date("2015-12-14T08:36:13.202Z"),
     *   itemCount: 14,
     *   cleanItemCount: 10
     * }
     * ```
     *
     * @returns {Promise<Object>}
     */
    async getInfo() {
        return datasets.getDataset({ datasetId: this.datasetId });
    }

    /**
     * Iterates over dataset items, yielding each in turn to an `iteratee` function.
     * Each invocation of `iteratee` is called with two arguments: `(item, index)`.
     *
     * If the `iteratee` function returns a Promise then it is awaited before the next call.
     * If it throws an error, the iteration is aborted and the `forEach` function throws the error.
     *
     * **Example usage**
     * ```javascript
     * const dataset = await Apify.openDataset('my-results');
     * await dataset.forEach(async (item, index) => {
     *   console.log(`Item at ${index}: ${JSON.stringify(item)}`);
     * });
     * ```
     *
     * @param {Function} iteratee A function that is called for every item in the dataset.
     * @param {Object} [options] All `forEach()` parameters are passed
     *   via an options object with the following keys:
     * @param {Number} [options.offset=0] Number of array elements that should be skipped at the start.
     * @param {Boolean} [options.desc=false] If `true` then the objects are sorted by `createdAt` in descending order.
     * @param {Array} [options.fields] If provided then returned objects will only contain specified keys.
     * @param {String} [options.unwind] If provided then objects will be unwound based on provided field.
     * @param {Number} [options.limit=250000] How many items to load in one request.
     * @param {Number} [index=0] Specifies the initial index number passed to the `iteratee` function.
     * @return {Promise}
     */
    async forEach(iteratee, options = {}, index = 0) {
        if (!options.offset) options.offset = 0;
        if (options.format && options.format !== 'json') throw new Error('Dataset.forEach/map/reduce() support only a "json" format.');

        const { items, total, limit, offset } = await this.getData(options);

        for (const item of items) {
            await iteratee(item, index++);
        }

        const newOffset = offset + limit;
        if (newOffset >= total) return;

        const newOpts = Object.assign({}, options, {
            offset: newOffset,
        });
        return this.forEach(iteratee, newOpts, index);
    }

    /**
     * Produces a new array of values by mapping each value in list through a transformation function `iteratee()`.
     * Each invocation of `iteratee()` is called with two arguments: `(element, index)`.
     *
     * If `iteratee` returns a `Promise` then it's awaited before a next call.
     *
     * @param {Function} iteratee
     * @param {Object} options All `map()` parameters are passed
     *   via an options object with the following keys:
     * @param {Number} [options.offset=0] Number of array elements that should be skipped at the start.
     * @param {Boolean} [options.desc=false] If `true` then the objects are sorted by createdAt in descending order.
     * @param {Array} [options.fields] If provided then returned objects will only contain specified keys
     * @param {String} [options.unwind] If provided then objects will be unwound based on provided field.
     * @param {Number} [options.limit=250000] How many items to load in one request.
     * @return {Promise<Array>}
     */
    map(iteratee, options) {
        const result = [];

        const wrappedFunc = (item, index) => {
            return Promise
                .resolve()
                .then(() => iteratee(item, index))
                .then(res => result.push(res));
        };

        return this
            .forEach(wrappedFunc, options)
            .then(() => result);
    }

    /**
     * Reduces a list of values down to a single value.
     *
     * Memo is the initial state of the reduction, and each successive step of it should be returned by `iteratee()`.
     * The `iteratee()` is passed three arguments: the `memo`, then the `value` and `index` of the iteration.
     *
     * If no `memo` is passed to the initial invocation of reduce, the `iteratee()` is not invoked on the first element of the list.
     * The first element is instead passed as the memo in the invocation of the `iteratee()` on the next element in the list.
     *
     * If `iteratee()` returns a `Promise` then it's awaited before a next call.
     *
     * @param {Function} iteratee
     * @param {*} memo Initial state of the reduction.
     * @param {Object} options All `reduce()` parameters are passed
     *   via an options object with the following keys:
     * @param {Number} [options.offset=0] Number of array elements that should be skipped at the start.
     * @param {Boolean} [options.desc=false] If `true` then the objects are sorted by createdAt in descending order.
     * @param {Array} [options.fields] If provided then returned objects will only contain specified keys
     * @param {String} [options.unwind] If provided then objects will be unwound based on provided field.
     * @param {Number} [options.limit=250000] How many items to load in one request.
     * @return {Promise<*>}
     */
    reduce(iteratee, memo, options) {
        let currentMemo = memo;

        const wrappedFunc = (item, index) => {
            return Promise
                .resolve()
                .then(() => {
                    return !index && currentMemo === undefined
                        ? item
                        : iteratee(currentMemo, item, index);
                })
                .then((newMemo) => {
                    currentMemo = newMemo;
                });
        };

        return this
            .forEach(wrappedFunc, options)
            .then(() => currentMemo);
    }

    /**
     * Removes the dataset either from the Apify cloud storage or from the local directory,
     * depending on the mode of operation.
     *
     * @return {Promise}
     */
    delete() {
        return datasets
            .deleteDataset({
                datasetId: this.datasetId,
            })
            .then(() => {
                datasetsCache.remove(this.datasetId);
                if (this.datasetName) datasetsCache.remove(this.datasetName);
            });
    }
}

/**
 * This is a local emulation of a dataset.
 *
 * @ignore
 */
export class DatasetLocal {
    constructor(datasetId, localStorageDir) {
        checkParamOrThrow(datasetId, 'datasetId', 'String');
        checkParamOrThrow(localStorageDir, 'localStorageDir', 'String');

        this.localStoragePath = path.resolve(path.join(localStorageDir, LOCAL_STORAGE_SUBDIR, datasetId));
        this.counter = null;
        this.datasetId = datasetId;

        this.createdAt = null;
        this.modifiedAt = null;
        this.accessedAt = null;

        this.initializationPromise = this._initialize();
    }

    _initialize() {
        return ensureDirExists(this.localStoragePath)
            .then(() => readdirPromised(this.localStoragePath))
            .then((files) => {
                if (files.length) {
                    const lastFileNum = files.pop().split('.')[0];
                    this.counter = parseInt(lastFileNum, 10);
                } else {
                    this.counter = 0;
                }
                return statPromised(this.localStoragePath);
            })
            .then((stats) => {
                this.createdAt = stats.birthtime;
                this.modifiedAt = stats.mtime;
                this.accessedAt = stats.atime;
            });
    }

    pushData(data) {
        checkParamOrThrow(data, 'data', 'Array | Object');

        if (!_.isArray(data)) data = [data];

        return this.initializationPromise
            .then(() => {
                const promises = data.map((item) => {
                    this.counter++;

                    // Format JSON to simplify debugging, the overheads is negligible
                    const itemStr = JSON.stringify(item, null, 2);
                    const filePath = path.join(this.localStoragePath, getLocaleFilename(this.counter));

                    return writeFilePromised(filePath, itemStr);
                });
                this._updateMetadata(true);
                return Promise.all(promises);
            });
    }

    async getData(opts = {}) {
        checkParamOrThrow(opts, 'opts', 'Object');
        checkParamOrThrow(opts.limit, 'opts.limit', 'Maybe Number');
        checkParamOrThrow(opts.offset, 'opts.offset', 'Maybe Number');

        if (opts.format && opts.format !== 'json') {
            throw new Error(`Datasets with local disk storage only support the "json" format (was "${opts.format}")`);
        }
        if (opts.unwind || opts.disableBodyParser || opts.attachment || opts.bom || opts.simplified) {
            // eslint-disable-next-line max-len
            throw new Error('Datasets with local disk storage do not support the following options: unwind, disableBodyParser, attachment, bom, simplified');
        }

        if (!opts.limit) opts.limit = LOCAL_GET_ITEMS_DEFAULT_LIMIT;
        if (!opts.offset) opts.offset = 0;

        await this.initializationPromise;
        const indexes = this._getItemIndexes(opts.offset, opts.limit);
        const items = [];
        for (const idx of indexes) {
            const item = await this._readAndParseFile(idx);
            items.push(item);
        }

        this._updateMetadata();
        return {
            items,
            total: this.counter,
            offset: opts.offset,
            count: items.length,
            limit: opts.limit,
        };
    }

    async getInfo() {
        await this.initializationPromise;

        const id = this.datasetId;
        const name = id === ENV_VARS.DEFAULT_DATASET_ID ? null : id;
        const result = {
            id,
            name,
            userId: process.env[ENV_VARS.USER_ID] || null,
            createdAt: this.createdAt,
            modifiedAt: this.modifiedAt,
            accessedAt: this.accessedAt,
            itemCount: this.counter,
            // TODO: This number is not counted correctly!
            cleanItemCount: this.counter,
        };

        this._updateMetadata();
        return result;
    }

    async forEach(iteratee) {
        await this.initializationPromise;
        const indexes = this._getItemIndexes();
        for (const idx of indexes) {
            const item = await this._readAndParseFile(idx);
            await iteratee(item, idx - 1);
        }
    }

    async map(iteratee) {
        await this.initializationPromise;
        const indexes = this._getItemIndexes();
        const results = [];
        for (const idx of indexes) {
            const item = await this._readAndParseFile(idx);
            const result = await iteratee(item, idx - 1);
            results.push(result);
        }
        return results;
    }

    async reduce(iteratee, memo) {
        await this.initializationPromise;
        const indexes = this._getItemIndexes();
        if (memo === undefined) memo = indexes.shift();
        for (const idx of indexes) {
            const item = await this._readAndParseFile(idx);
            memo = await iteratee(memo, item, idx - 1);
        }
        return memo;
    }

    delete() {
        return this.initializationPromise
            .then(() => emptyDirPromised(this.localStoragePath))
            .then(() => {
                this._updateMetadata(true);
                datasetsCache.remove(this.datasetId);
            });
    }

    /**
     * Returns an array of item indexes for given offset and limit.
     */
    _getItemIndexes(offset = 0, limit = this.counter) {
        if (limit === null) throw new Error('DatasetLocal must be initialized before calling this._getItemIndexes()!');
        const start = offset + 1;
        const end = Math.min(offset + limit, this.counter) + 1;
        if (start > end) return [];
        return _.range(start, end);
    }

    /**
     * Reads and parses file for given index.
     */
    _readAndParseFile(index) {
        const filePath = path.join(this.localStoragePath, getLocaleFilename(index));

        return readFilePromised(filePath)
            .then((json) => {
                this._updateMetadata();
                return JSON.parse(json);
            });
    }

    _updateMetadata(isModified) {
        const date = new Date();
        this.accessedAt = date;
        if (isModified) this.modifiedAt = date;
    }
}

/**
 * Helper function that first requests dataset by ID and if dataset doesn't exist then gets it by name.
 *
 * @ignore
 */
const getOrCreateDataset = (datasetIdOrName) => {
    return datasets
        .getDataset({ datasetId: datasetIdOrName })
        .then((existingDataset) => {
            if (existingDataset) return existingDataset;

            return datasets.getOrCreateDataset({ datasetName: datasetIdOrName });
        });
};


/**
 * Opens a dataset and returns a promise resolving to an instance of the {@link Dataset} class.
 *
 * Datasets are used to store structured data where each object stored has the same attributes,
 * such as online store products or real estate offers.
 * The actual data is stored either on the local filesystem or in the cloud.
 *
 * For more details and code examples, see the {@link Dataset} class.
 *
 * @param {string} [datasetIdOrName]
 *   ID or name of the dataset to be opened. If `null` or `undefined`,
 *   the function returns the default dataset associated with the actor run.
 * @param {object} [options]
 * @param {boolean} [options.forceCloud=false]
 *   If set to `true` then the function uses cloud storage usage even if the `APIFY_LOCAL_STORAGE_DIR`
 *   environment variable is set. This way it is possible to combine local and cloud storage.
 * @returns {Promise<Dataset>}
 * @memberof module:Apify
 * @name openDataset
 * @function
 */
export const openDataset = (datasetIdOrName, options = {}) => {
    checkParamOrThrow(datasetIdOrName, 'datasetIdOrName', 'Maybe String');
    checkParamOrThrow(options, 'options', 'Object');
    ensureTokenOrLocalStorageEnvExists('dataset');

    const { forceCloud = false } = options;
    checkParamOrThrow(forceCloud, 'options.forceCloud', 'Boolean');

    return process.env[ENV_VARS.LOCAL_STORAGE_DIR] && !forceCloud
        ? openLocalStorage(datasetIdOrName, ENV_VARS.DEFAULT_DATASET_ID, DatasetLocal, datasetsCache)
        : openRemoteStorage(datasetIdOrName, ENV_VARS.DEFAULT_DATASET_ID, Dataset, datasetsCache, getOrCreateDataset);
};

/**
 * Stores an object or an array of objects to the default {@link Dataset} of the current actor run.
 *
 * This is just a convenient shortcut for [`dataset.pushData()`](dataset#Dataset+pushData).
 * For example, calling the following code:
 * ```javascript
 * await Apify.pushData({ myValue: 123 });
 * ```
 *
 * is equivalent to:
 * ```javascript
 * const dataset = await Apify.openDataset();
 * await dataset.pushData({ myValue: 123 });
 * ```
 *
 * For more information, see [`Apify.openDataset()`](apify#module_Apify.openDataset) and [`dataset.pushData()`](dataset#Dataset+pushData)
 *
 * **IMPORTANT**: Make sure to use the `await` keyword when calling `pushData()`,
 * otherwise the actor process might finish before the data are stored!
 *
 * @param {Object|Array} item Object or array of objects containing data to be stored in the default dataset.
 * The objects must be serializable to JSON and the JSON representation of each object must be smaller than 9MB.
 * @returns {Promise}
 *
 * @memberof module:Apify
 * @name pushData
 * @function
 */
export const pushData = item => openDataset().then(dataset => dataset.pushData(item));<|MERGE_RESOLUTION|>--- conflicted
+++ resolved
@@ -199,14 +199,6 @@
     }
 
     /**
-<<<<<<< HEAD
-     * Returns items in the dataset based on the provided options.
-     *
-     * **NOTE**: If using dataset with local disk storage, the `format` option must be `json` and
-     * the following options are not supported:
-     * `unwind`, `disableBodyParser`, `attachment`, `bom` and `simplified`.
-     * If you try to use them, you will receive an error.
-=======
      * Returns items in the dataset based on the provided parameters. The returned object
      * has the following structure:
      *
@@ -218,7 +210,11 @@
      *     offset, // Number
      * }
      * ```
->>>>>>> 810a6aba
+     *
+     * **NOTE**: If using dataset with local disk storage, the `format` option must be `json` and
+     * the following options are not supported:
+     * `unwind`, `disableBodyParser`, `attachment`, `bom` and `simplified`.
+     * If you try to use them, you will receive an error.
      *
      * @param {Object} [options] All `getData()` parameters are passed
      *   via an options object with the following keys:
