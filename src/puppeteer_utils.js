import fs from 'fs';
import Promise from 'bluebird';
import _ from 'underscore';
import { checkParamOrThrow } from 'apify-client/build/utils';
import { checkParamPrototypeOrThrow } from 'apify-shared/utilities';
import { RequestQueue, RequestQueueLocal } from './request_queue';
import Request from './request';
<<<<<<< HEAD
=======

const jqueryPath = require.resolve('jquery');
const underscorePath = require.resolve('underscore');
>>>>>>> 3da1fb32

const readFilePromised = Promise.promisify(fs.readFile);

/**
 * Hides certain Puppeteer fingerprints from the page, in order to help avoid detection of the crawler.
 * The function should be called on a newly-created page object before navigating to the target crawled page.
 *
 * @param {Page} page Puppeteer [Page](https://github.com/GoogleChrome/puppeteer/blob/master/docs/api.md#class-page) object.
 * @return {Promise}
 * @memberof utils.puppeteer
 */
const hideWebDriver = async (page) => {
    checkParamOrThrow(page, 'page', 'Object');

    await page.evaluateOnNewDocument(() => {
        var modifiedNavigator; // eslint-disable-line no-var
        try {
            if (Navigator.prototype.hasOwnProperty('webdriver')) { // eslint-disable-line no-prototype-builtins
                modifiedNavigator = Navigator.prototype;
            } else {
                modifiedNavigator = Object.create(window.navigator);
                Object.defineProperty(window, 'navigator', {
                    value: modifiedNavigator,
                    configurable: false,
                    enumerable: true,
                    writable: false,
                });
            }
            Object.defineProperties(modifiedNavigator, {
                webdriver: {
                    configurable: true,
                    get: function () { // eslint-disable-line object-shorthand
                        return false;
                    },
                },
            });
            // Date.prototype.getTimezoneOffset = function () { return -4 * 60; };
        } catch (e) {
            console.error(e);
        }
    });
};

/**
 * Injects a JavaScript file into a Puppeteer page.
 * Unlike Puppeteer's `addScriptTag` function, this function works on pages
 * with arbitrary Cross-Origin Resource Sharing (CORS) policies.
 *
 * @param {Page} page Puppeteer [Page](https://github.com/GoogleChrome/puppeteer/blob/master/docs/api.md#class-page) object.
 * @param {String} filePath File path
 * @return {Promise}
 */
const injectFile = async (page, filePath) => {
    checkParamOrThrow(page, 'page', 'Object');
    checkParamOrThrow(filePath, 'filePath', 'String');

    const contents = await readFilePromised(filePath, 'utf8');

    return page.evaluate(contents);
};

/**
 * Injects [jQuery](https://jquery.com/) library into a Puppeteer page.
 * jQuery is often useful for various web scraping and crawling tasks,
 * e.g. to extract data from HTML elements using CSS selectors.
 *
 * Beware that the injected jQuery object will be set to the `window.$` variable and thus it might cause conflicts with
 * libraries included by the page that use the same variable (e.g. another version of jQuery).
 *
 * @param {Page} page Puppeteer [Page](https://github.com/GoogleChrome/puppeteer/blob/master/docs/api.md#class-page) object.
 * @return {Promise}
 * @memberof utils.puppeteer
 */
const injectJQuery = (page) => {
    checkParamOrThrow(page, 'page', 'Object');
<<<<<<< HEAD

    const scriptPath = path.resolve(path.join(__dirname, '../node_modules/jquery/dist/jquery.min.js'));

    return injectFile(page, scriptPath);
};

=======

    // TODO: For better performance we could use minimized version of the script
    return injectFile(page, jqueryPath);
};

>>>>>>> 3da1fb32
/**
 * Injects [Underscore.js](https://underscorejs.org/) library into a Puppeteer page.
 * Beware that the injected Underscore object will be set to the `window._` variable and thus it might cause conflicts with
 * libraries included by the page that use the same variable.
 *
 * @param {Page} page Puppeteer [Page](https://github.com/GoogleChrome/puppeteer/blob/master/docs/api.md#class-page) object.
 * @return {Promise}
 * @memberof utils.puppeteer
 */
const injectUnderscore = (page) => {
    checkParamOrThrow(page, 'page', 'Object');

<<<<<<< HEAD
    const scriptPath = path.resolve(path.join(__dirname, '../node_modules/underscore/underscore-min.js'));

    return injectFile(page, scriptPath);
};

/**
 * Finds elements matching selector clicks them and if redirect is trigered and destination url matches one of the
 * PseudoUrls then enqueues that url to given request queue.
 *
 * *WARNING*: It's work in progress. Currently doesn't click elements and only takes their `href` attribute and so
 *            is working only for link (`a`) elements and not for buttons or javascript links.
 *
 * @param {Page} page Puppeteer [Page](https://github.com/GoogleChrome/puppeteer/blob/master/docs/api.md#class-page) object.
 * @param {String} selector Selector matching elements to be clicked.
 * @param {Array} pseudoUrls An array of Apify.PseudoUrl objects matching url to be enqueued.
 * @param {RequestQueue} requestQueue Apify.RequestQueue object where urls will be enqueued.
 * @param {Object} requestOpts Optional Apify.Request options such as `userData` or `method` for enqueued Requests.
 * @return {Promise}
 * @memberof utils.puppeteer
 */
const clickElementsAndEnqueuePseudoUrls = async (page, selector, purls, requestQueue, requestOpts = {}) => {
=======
    // TODO: For better performance we could use minimized version of the script
    return injectFile(page, underscorePath);
};

/**
 * Finds HTML elements matching a CSS selector, clicks the elements and if a redirect is triggered
 * and destination URL matches one of the provided pseudo-URLs, then the function enqueues that URL to a given request queue.
 *
 * *WARNING*: This is work in progress. Currently the function doesn't click elements and only takes their `href` attribute and so
 *            is working only for link (`a`) elements and not for buttons or javascript links.
 *
 * @param {Page} page Puppeteer [Page](https://github.com/GoogleChrome/puppeteer/blob/master/docs/api.md#class-page) object.
 * @param {String} selector CSS selector matching elements to be clicked.
 * @param {Array} pseudoUrls An array of `Apify.PseudoUrl` objects matching URL to be enqueued.
 * @param {RequestQueue} requestQueue `Apify.RequestQueue` object where URLs will be enqueued.
 * @param {Object} requestOpts Optional `Apify.Request` options such as `userData` or `method` for the enqueued `Request` objects.
 * @return {Promise}
 * @memberof utils.puppeteer
 */
const enqueueRequestsFromClickableElements = async (page, selector, purls, requestQueue, requestOpts = {}) => {
>>>>>>> 3da1fb32
    checkParamOrThrow(page, 'page', 'Object');
    checkParamOrThrow(purls, 'purls', 'Array');
    checkParamPrototypeOrThrow(requestQueue, 'requestQueue', [RequestQueue, RequestQueueLocal], 'Apify.RequestQueue');
    checkParamOrThrow(requestOpts, 'requestOpts', 'Object');

    /* istanbul ignore next */
    const getHrefs = linkEls => linkEls.map(link => link.href).filter(href => !!href);
    const matchesPseudoUrl = url => _.some(purls, purl => purl.matches(url));
    const urls = await page.$$eval(selector, getHrefs);
    const requests = urls.filter(matchesPseudoUrl).map(url => new Request(Object.assign({ url }, requestOpts)));

    return Promise.mapSeries(requests, request => requestQueue.addRequest(request));
};

/**
 * A namespace that contains various Puppeteer utilities.
 *
 * Example usage:
 * ```javascript
 * const Apify = require('apify');
 *
 * // Open https://www.example.com in Puppeteer
 * const browser = await Apify.launchPuppeteer();
 * const page = await browser.newPage();
 * await page.goto('https://www.example.com');
 *
 * // Inject jQuery into a page
 * await Apify.utils.puppeteer.injectJQueryScript(page);
 * ```
 * @namespace utils.puppeteer
 * @name utils.puppeteer
 */
export const puppeteerUtils = {
    hideWebDriver,
    injectFile,
    injectJQuery,
    injectUnderscore,
<<<<<<< HEAD
    clickElementsAndEnqueuePseudoUrls,
=======
    enqueueRequestsFromClickableElements,
>>>>>>> 3da1fb32
};<|MERGE_RESOLUTION|>--- conflicted
+++ resolved
@@ -5,13 +5,9 @@
 import { checkParamPrototypeOrThrow } from 'apify-shared/utilities';
 import { RequestQueue, RequestQueueLocal } from './request_queue';
 import Request from './request';
-<<<<<<< HEAD
-=======
 
 const jqueryPath = require.resolve('jquery');
 const underscorePath = require.resolve('underscore');
->>>>>>> 3da1fb32
-
 const readFilePromised = Promise.promisify(fs.readFile);
 
 /**
@@ -86,20 +82,11 @@
  */
 const injectJQuery = (page) => {
     checkParamOrThrow(page, 'page', 'Object');
-<<<<<<< HEAD
-
-    const scriptPath = path.resolve(path.join(__dirname, '../node_modules/jquery/dist/jquery.min.js'));
-
-    return injectFile(page, scriptPath);
-};
-
-=======
 
     // TODO: For better performance we could use minimized version of the script
     return injectFile(page, jqueryPath);
 };
 
->>>>>>> 3da1fb32
 /**
  * Injects [Underscore.js](https://underscorejs.org/) library into a Puppeteer page.
  * Beware that the injected Underscore object will be set to the `window._` variable and thus it might cause conflicts with
@@ -112,29 +99,6 @@
 const injectUnderscore = (page) => {
     checkParamOrThrow(page, 'page', 'Object');
 
-<<<<<<< HEAD
-    const scriptPath = path.resolve(path.join(__dirname, '../node_modules/underscore/underscore-min.js'));
-
-    return injectFile(page, scriptPath);
-};
-
-/**
- * Finds elements matching selector clicks them and if redirect is trigered and destination url matches one of the
- * PseudoUrls then enqueues that url to given request queue.
- *
- * *WARNING*: It's work in progress. Currently doesn't click elements and only takes their `href` attribute and so
- *            is working only for link (`a`) elements and not for buttons or javascript links.
- *
- * @param {Page} page Puppeteer [Page](https://github.com/GoogleChrome/puppeteer/blob/master/docs/api.md#class-page) object.
- * @param {String} selector Selector matching elements to be clicked.
- * @param {Array} pseudoUrls An array of Apify.PseudoUrl objects matching url to be enqueued.
- * @param {RequestQueue} requestQueue Apify.RequestQueue object where urls will be enqueued.
- * @param {Object} requestOpts Optional Apify.Request options such as `userData` or `method` for enqueued Requests.
- * @return {Promise}
- * @memberof utils.puppeteer
- */
-const clickElementsAndEnqueuePseudoUrls = async (page, selector, purls, requestQueue, requestOpts = {}) => {
-=======
     // TODO: For better performance we could use minimized version of the script
     return injectFile(page, underscorePath);
 };
@@ -155,7 +119,6 @@
  * @memberof utils.puppeteer
  */
 const enqueueRequestsFromClickableElements = async (page, selector, purls, requestQueue, requestOpts = {}) => {
->>>>>>> 3da1fb32
     checkParamOrThrow(page, 'page', 'Object');
     checkParamOrThrow(purls, 'purls', 'Array');
     checkParamPrototypeOrThrow(requestQueue, 'requestQueue', [RequestQueue, RequestQueueLocal], 'Apify.RequestQueue');
@@ -193,9 +156,5 @@
     injectFile,
     injectJQuery,
     injectUnderscore,
-<<<<<<< HEAD
-    clickElementsAndEnqueuePseudoUrls,
-=======
     enqueueRequestsFromClickableElements,
->>>>>>> 3da1fb32
 };