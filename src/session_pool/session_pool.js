import { EventEmitter } from 'events';
import ow from 'ow';
import { openKeyValueStore } from '../storages/key_value_store';
import { Session, SessionOptions } from './session'; // eslint-disable-line no-unused-vars,import/named,import/no-cycle
import events from '../events';
import defaultLog from '../utils_log';
import { ACTOR_EVENT_NAMES_EX } from '../constants';

/**
 * Factory user-function which creates customized {@link Session} instances.
 * @callback CreateSession
 * @param {SessionPool} sessionPool Pool requesting the new session.
 * @returns {Promise<Session>}
 */

/**
 * @typedef SessionPoolOptions
 * @property {number} [maxPoolSize=1000] - Maximum size of the pool.
 * Indicates how many sessions are rotated.
 * @property {SessionOptions} [sessionOptions] The configuration options for {@link Session} instances.
 * @property {string} [persistStateKeyValueStoreId] - Name or Id of `KeyValueStore` where is the `SessionPool` state stored.
 * @property {string} [persistStateKey="SESSION_POOL_STATE"] - Session pool persists it's state under this key in Key value store.
 * @property {CreateSession} [createSessionFunction] - Custom function that should return `Session` instance.
 * Any error thrown from this function will terminate the process.
 * Function receives `SessionPool` instance as a parameter
 */

/**
 * Handles the rotation, creation and persistence of user-like sessions.
 * Creates a pool of {@link Session} instances, that are randomly rotated.
 * When some session is marked as blocked, it is removed and new one is created instead (the pool never returns an unusable session).
 * Learn more in the [`Session management guide`](../guides/session-management).
 *
 * You can create one by calling the {@link Apify.openSessionPool} function.
 *
 * Session pool is already integrated into crawlers, and it can significantly improve your scraper
 * performance with just 2 lines of code.
 *
 * **Example usage:**
 *
 * ```javascript
 * const crawler = new Apify.CheerioCrawler({
 *     useSessionPool: true,
 *     persistCookiesPerSession: true,
 *     // ...
 * })
 * ```
 *
 * You can configure the pool with many options. See the {@link SessionPoolOptions}.
 * Session pool is by default persisted in default {@link KeyValueStore}.
 * If you want to have one pool for all runs you have to specify
 * {@link SessionPoolOptions.persistStateKeyValueStoreId}.
 *
 * **Advanced usage:**
 *
 * ```javascript
 * const sessionPool = await Apify.openSessionPool({
 *     maxPoolSize: 25,
 *     sessionOptions:{
 *          maxAgeSecs: 10,
 *          maxUsageCount: 150, // for example when you know that the site blocks after 150 requests.
 *     },
 *     persistStateKeyValueStoreId: 'my-key-value-store-for-sessions',
 *     persistStateKey: 'my-session-pool',
 * });
 *
 * // Get random session from the pool
 * const session1 = await sessionPool.getSession();
 * const session2 = await sessionPool.getSession();
 * const session3 = await sessionPool.getSession();
 *
 * // Now you can mark the session either failed or successful
 *
 * // Marks session as bad after unsuccessful usage -> it increases error count (soft retire)
 * session1.markBad()
 *
 * // Marks as successful.
 * session2.markGood()
 *
 * // Retires session -> session is removed from the pool
 * session3.retire()
 *
 * ```
 * @hideconstructor
 */
export class SessionPool extends EventEmitter {
    /**
     * Session pool configuration.
     * @param {SessionPoolOptions} [options] All `SessionPool` configuration options.
     */
    constructor(options = {}) {
        ow(options, ow.object.exactShape({
            maxPoolSize: ow.optional.number,
            persistStateKeyValueStoreId: ow.optional.string,
            persistStateKey: ow.optional.string,
            createSessionFunction: ow.optional.function,
            sessionOptions: ow.optional.object,
            log: ow.optional.object,
        }));

        const {
            maxPoolSize = 1000,

            persistStateKeyValueStoreId,
            persistStateKey = 'SDK_SESSION_POOL_STATE',

            createSessionFunction,
            sessionOptions = {},

            log = defaultLog,
        } = options;

        super();

        this.log = log.child({ prefix: 'SessionPool' });

        // Pool Configuration
        this.maxPoolSize = maxPoolSize;
        this.createSessionFunction = createSessionFunction || this._defaultCreateSessionFunction;

        // Session configuration
        this.sessionOptions = {
            ...sessionOptions,
            // the log needs to propagate to createSessionFunction as in "new Session({ ...sessionPool.sessionOptions })"
            // and can't go inside _defaultCreateSessionFunction
            log: this.log,
        };

        // Session keyValueStore
        this.persistStateKeyValueStoreId = persistStateKeyValueStoreId;
        this.persistStateKey = persistStateKey;

        // Operative states
        this.keyValueStore = null;
        /** @type {Session[]} */
        this.sessions = [];
        this.sessionMap = new Map();
    }

    /**
     * Gets count of usable sessions in the pool.
     * @return {number}
     */
    get usableSessionsCount() {
        return this.sessions.filter((session) => session.isUsable()).length;
    }

    /**
     * Gets count of retired sessions in the pool.
     * @return {number}
     */
    get retiredSessionsCount() {
        return this.sessions.filter((session) => !session.isUsable()).length;
    }

    /**
     * Starts periodic state persistence and potentially loads SessionPool state from {@link KeyValueStore}.
     * It is called automatically by the {@link Apify.openSessionPool} function.
     *
     * @return {Promise<void>}
     */
    async initialize() {
        this.keyValueStore = await openKeyValueStore(this.persistStateKeyValueStoreId);

        // in case of migration happened and SessionPool state should be restored from the keyValueStore.
        await this._maybeLoadSessionPool();

        this._listener = this.persistState.bind(this);

        events.on(ACTOR_EVENT_NAMES_EX.PERSIST_STATE, this._listener);
    }

    /**
     * Adds a new session to the session pool. The pool automatically creates sessions up to the maximum size of the pool,
     * but this allows you to add more sessions once the max pool size is reached.
     * This also allows you to add session with overridden session options (e.g. with specific session id).
     * @param {Session|SessionOptions} [options] - The configuration options for the session being added to the session pool.
     */
    async addSession(options = {}) {
        const { id } = options;
        if (id) {
            const sessionExists = this.sessionMap.has(id);
            if (sessionExists) {
                throw new Error(`Cannot add session with id '${id}' as it already exists in the pool`);
            }
        }

        if (!this._hasSpaceForSession()) {
            this._removeRetiredSessions();
        }

        const newSession = options instanceof Session
            ? options
            : await this.createSessionFunction(this, { sessionOptions: options });
        this.log.debug(`Adding new Session - ${newSession.id}`);

        this._addSession(newSession);
    }

    /**
     * Gets session.
     * If there is space for new session, it creates and returns new session.
     * If the session pool is full, it picks a session from the pool,
     * If the picked session is usable it is returned, otherwise it creates and returns a new one.
     *
     * @param {String} [sessionId] - If provided, it returns the usable session with this id, `undefined` otherwise.
     * @return {Promise<Session>}
     */
    async getSession(sessionId) {
        if (sessionId) {
            const session = this.sessionMap.get(sessionId);
            if (session && session.isUsable()) return session;
            return;
        }

        if (this._hasSpaceForSession()) {
            return this._createSession();
        }

        const pickedSession = this._pickSession();
        if (pickedSession.isUsable()) {
            return pickedSession;
        }

        this._removeRetiredSessions();
        return this._createSession();
    }

    /**
     * Returns an object representing the internal state of the `SessionPool` instance.
     * Note that the object's fields can change in future releases.
     */
    getState() {
        return {
            usableSessionsCount: this.usableSessionsCount,
            retiredSessionsCount: this.retiredSessionsCount,
            sessions: this.sessions.map((session) => session.getState()),
        };
    }

    /**
     * Persists the current state of the `SessionPool` into the default {@link KeyValueStore}.
     * The state is persisted automatically in regular intervals.
     *
     * @return {Promise<void>}
     */
    async persistState() {
        this.log.debug('Persisting state',
            {
                persistStateKeyValueStoreId: this.persistStateKeyValueStoreId,
                persistStateKey: this.persistStateKey,
            });
        await this.keyValueStore.setValue(this.persistStateKey, this.getState());
    }

    /**
     * Removes listener from `persistState` event.
     * This function should be called after you are done with using the `SessionPool` instance.
     */
    async teardown() {
        events.removeListener(ACTOR_EVENT_NAMES_EX.PERSIST_STATE, this._listener);
        await this.persistState();
    }

    /**
<<<<<<< HEAD
     * Removes retired `Session` instances from `SessionPool`.
     * @private
=======
     * Removes `Session` instance from `SessionPool`.
     * @param {Session} session  - Session to be removed
     * @ignore
     * @protected
     * @internal
>>>>>>> 0baf71ec
     */
    _removeRetiredSessions() {
        this.sessions = this.sessions.filter((storedSession) => {
            if (storedSession.isUsable()) return true;

            this.sessionMap.delete(storedSession.id);
            this.log.debug(`Removed Session - ${storedSession.id}`);
        });
    }

    /**
     * Adds `Session` instance to `SessionPool`.
     * @param {Session} newSession `Session` instance to be added.
     * @ignore
     * @protected
     * @internal
     */
    _addSession(newSession) {
        this.sessions.push(newSession);
        this.sessionMap.set(newSession.id, newSession);
    }

    /**
     * Gets random index.
     * @return {number}
     * @ignore
     * @protected
     * @internal
     */
    _getRandomIndex() {
        return Math.floor(Math.random() * this.sessions.length);
    }

    /**
     * Creates new session without any extra behavior.
     * @param {SessionPool} sessionPool
     * @param {Object} [options]
     * @param {SessionOptions} [options.sessionOptions] - The configuration options for the session being created
     * @return {Session} - New session.
     * @ignore
     * @protected
     * @internal
     */
    _defaultCreateSessionFunction(sessionPool, options = {}) {
        ow(options, ow.object.exactShape({ sessionOptions: ow.optional.object }));
        const { sessionOptions = {} } = options;
        return new Session({
            ...this.sessionOptions,
            ...sessionOptions,
            sessionPool,
        });
    }

    /**
     * Creates new session and adds it to the pool.
     * @return {Promise<Session>} - Newly created `Session` instance.
     * @ignore
     * @protected
     * @internal
     */
    async _createSession() {
        const newSession = await this.createSessionFunction(this);
        this._addSession(newSession);

        this.log.debug(`Created new Session - ${newSession.id}`);

        return newSession;
    }

    /**
     * Decides whether there is enough space for creating new session.
     * @return {boolean}
     * @ignore
     * @protected
     * @internal
     */
    _hasSpaceForSession() {
        return this.sessions.length < this.maxPoolSize;
    }

    /**
     * Picks random session from the `SessionPool`.
     * @return {Session} - Picked `Session`
     * @ignore
     * @protected
     * @internal
     */
    _pickSession() {
        return this.sessions[this._getRandomIndex()]; // Or maybe we should let the developer to customize the picking algorithm
    }

    /**
     * Potentially loads `SessionPool`.
     * If the state was persisted it loads the `SessionPool` from the persisted state.
     * @return {Promise<void>}
     * @ignore
     * @protected
     * @internal
     */
    async _maybeLoadSessionPool() {
        const loadedSessionPool = await this.keyValueStore.getValue(this.persistStateKey);

        if (!loadedSessionPool) return;
        // Invalidate old sessions and load active sessions only
        this.log.debug('Recreating state from KeyValueStore',
            {
                persistStateKeyValueStoreId: this.persistStateKeyValueStoreId,
                persistStateKey: this.persistStateKey,
            });
        for (const sessionObject of loadedSessionPool.sessions) {
            sessionObject.sessionPool = this;
            sessionObject.createdAt = new Date(sessionObject.createdAt);
            sessionObject.expiresAt = new Date(sessionObject.expiresAt);
            const recreatedSession = new Session(sessionObject);

            if (recreatedSession.isUsable()) {
                this._addSession(recreatedSession);
            }
        }

        this.log.debug(`${this.usableSessionsCount} active sessions loaded from KeyValueStore`);
    }
}

/**
 * Opens a SessionPool and returns a promise resolving to an instance
 * of the {@link SessionPool} class that is already initialized.
 *
 * For more details and code examples, see the {@link SessionPool} class.
 *
 * @param {SessionPoolOptions} sessionPoolOptions
 * @return {Promise<SessionPool>}
 * @memberof module:Apify
 * @name openSessionPool
 * @function
 */
export const openSessionPool = async (sessionPoolOptions) => {
    const sessionPool = new SessionPool(sessionPoolOptions);
    await sessionPool.initialize();
    return sessionPool;
};<|MERGE_RESOLUTION|>--- conflicted
+++ resolved
@@ -263,16 +263,10 @@
     }
 
     /**
-<<<<<<< HEAD
      * Removes retired `Session` instances from `SessionPool`.
-     * @private
-=======
-     * Removes `Session` instance from `SessionPool`.
-     * @param {Session} session  - Session to be removed
-     * @ignore
-     * @protected
-     * @internal
->>>>>>> 0baf71ec
+     * @ignore
+     * @protected
+     * @internal
      */
     _removeRetiredSessions() {
         this.sessions = this.sessions.filter((storedSession) => {
