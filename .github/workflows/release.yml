name: Check & Release

on:
  # Push to master will deploy a beta version
  push:
    branches:
      - master
  # A release via GitHub releases will deploy a latest version
  release:
    types: [ published ]

jobs:
  # NPM install is done in a separate job and cached to speed up the following jobs.
  build_and_test:
    name: Build & Test
    if: ${{ !contains(github.event.head_commit.message, '[skip ci]') }}
    runs-on: ${{ matrix.os }}

    strategy:
      matrix:
<<<<<<< HEAD
        node-version: [10, 12, 14, 15]
=======
        os: [ubuntu-latest, windows-latest]
        node-version: [10, 12, 14]
>>>>>>> 0c15b37a

    steps:
      -
        name: Cancel Workflow Action
        uses: styfle/cancel-workflow-action@0.6.0
        with:
            access_token: ${{ github.token }}

      -
        uses: actions/checkout@v2
      -
        name: Use Node.js ${{ matrix.node-version }}
        uses: actions/setup-node@v1
        with:
          node-version: ${{ matrix.node-version }}
      -
        name: Cache Node Modules
        if: ${{ matrix.node-version == 14  && matrix.os == 'ubuntu-latest' }}
        uses: actions/cache@v2
        with:
          path: |
            node_modules
            build
          key: cache-${{ github.run_id }}-v14
      -
        name: Install Dependencies
        run: npm install
      -
        name: Run Tests
        run: npm test

  lint:
    name: Lint
    needs: [build_and_test]
    runs-on: ubuntu-latest

    steps:
      -
        uses: actions/checkout@v2
      -
        name: Use Node.js 14
        uses: actions/setup-node@v1
        with:
          node-version: 14
      -
        name: Load Cache
        uses: actions/cache@v2
        with:
          path: |
            node_modules
            build
          key: cache-${{ github.run_id }}-v14
      -
        run: npm run lint


  # The deploy job is long but there are only 2 important parts. NPM publish
  # and triggering of docker image builds in the apify-actor-docker repo.
  deploy:
    name: Publish to NPM and release images
    needs: [lint]
    runs-on: ubuntu-latest
    steps:
      -
        uses: actions/checkout@v2
      -
        uses: actions/setup-node@v1
        with:
          node-version: 14
          registry-url: https://registry.npmjs.org/
      -
        name: Load Cache
        uses: actions/cache@v2
        with:
          path: |
            node_modules
            build
          key: cache-${{ github.run_id }}-v14
      -
        # Determine if this is a beta or latest release
        name: Set Release Tag
        run: echo "RELEASE_TAG=$(if [ ${{ github.event_name }} = release ]; then echo latest; else echo beta; fi)" >> $GITHUB_ENV
      -
        # Check version consistency and increment pre-release version number for beta only.
        name: Bump pre-release version
        if: env.RELEASE_TAG == 'beta'
        run: node ./.github/scripts/before-beta-release.js
      -
        name: Collect Versions For Images
        id: versions
        run: |
          apify=`node -p "require('./package.json').version"`
          echo "::set-output name=apify::$apify"
          puppeteer=`node -p "require('./package.json').devDependencies.puppeteer"`
          echo "::set-output name=puppeteer::$puppeteer"
          playwright=`node -p "require('./package.json').devDependencies.playwright"`
          echo "::set-output name=playwright::$playwright"
      -
        name: Publish to NPM
        run: NODE_AUTH_TOKEN=${{secrets.NPM_TOKEN}} npm publish --tag ${{ env.RELEASE_TAG }}
      -
        # Latest version is tagged by the release process so we only tag beta here.
        name: Tag Version
        if: env.RELEASE_TAG == 'beta'
        run: |
          git_tag=v`node -p "require('./package.json').version"`
          git tag $git_tag
          git push origin $git_tag
      -
        name: Trigger Docker Image Build
        uses: peter-evans/repository-dispatch@v1
        with:
          token: ${{ secrets.TRIGGER_DOCKER_IMAGE_BUILD_TOKEN }}
          repository: apify/apify-actor-docker
          event-type: build-images
          client-payload: >
            {
              "release_tag": "${{ env.RELEASE_TAG }}",
              "apify_version": "${{ steps.versions.outputs.apify }}",
              "puppeteer_version": "${{ steps.versions.outputs.puppeteer }}",
              "playwright_version": "${{ steps.versions.outputs.playwright }}"
            }<|MERGE_RESOLUTION|>--- conflicted
+++ resolved
@@ -18,12 +18,7 @@
 
     strategy:
       matrix:
-<<<<<<< HEAD
         node-version: [10, 12, 14, 15]
-=======
-        os: [ubuntu-latest, windows-latest]
-        node-version: [10, 12, 14]
->>>>>>> 0c15b37a
 
     steps:
       -
