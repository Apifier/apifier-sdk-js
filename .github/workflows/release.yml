name: Check & Release

on:
  # Push to master will deploy a beta version
  push:
    branches:
      - master
  # A release via GitHub releases will deploy a latest version
  release:
    types: [ published ]

jobs:
  # NPM install is done in a separate job and cached to speed up the following jobs.
  build_and_test:
    name: Build & Test
    if: ${{ !contains(github.event.head_commit.message, '[skip ci]') }}
    runs-on: ${{ matrix.os }}

    strategy:
      matrix:
<<<<<<< HEAD
        os: [ubuntu-latest, windows-latest]
        node-version: [10, 12, 14]
=======
        node-version: [10, 12, 14, 15, 16]
>>>>>>> ffc8926d

    steps:
      -
        name: Cancel Workflow Action
        uses: styfle/cancel-workflow-action@0.6.0
        with:
            access_token: ${{ github.token }}

      -
        uses: actions/checkout@v2
      -
        name: Use Node.js ${{ matrix.node-version }}
        uses: actions/setup-node@v1
        with:
          node-version: ${{ matrix.node-version }}
      -
        name: Cache Node Modules
        if: ${{ matrix.node-version == 14  && matrix.os == 'ubuntu-latest' }}
        uses: actions/cache@v2
        with:
          path: |
            node_modules
            build
          key: cache-${{ github.run_id }}-v14
      -
        name: Install Dependencies
        run: npm install
      -
        name: Run Tests
        run: npm test

  lint:
    name: Lint
    needs: [build_and_test]
    runs-on: ubuntu-latest

    steps:
      -
        uses: actions/checkout@v2
      -
        name: Use Node.js 14
        uses: actions/setup-node@v1
        with:
          node-version: 14
      -
        name: Load Cache
        uses: actions/cache@v2
        with:
          path: |
            node_modules
            build
          key: cache-${{ github.run_id }}-v14
      -   name: Install Dependencies
          run: npm install
      -   name: Run Linter
          run: npm run lint


  # The deploy job is long but there are only 2 important parts. NPM publish
  # and triggering of docker image builds in the apify-actor-docker repo.
  deploy:
    name: Publish to NPM and release images
    needs: [lint]
    runs-on: ubuntu-latest
    steps:
      -
        uses: actions/checkout@v2
      -
        uses: actions/setup-node@v1
        with:
          node-version: 14
          registry-url: https://registry.npmjs.org/
      -
        name: Load Cache
        uses: actions/cache@v2
        with:
          path: |
            node_modules
            build
          key: cache-${{ github.run_id }}-v14
      -
        # Determine if this is a beta or latest release
        name: Set Release Tag
        run: echo "RELEASE_TAG=$(if [ ${{ github.event_name }} = release ]; then echo latest; else echo beta; fi)" >> $GITHUB_ENV
      -
        # Check version consistency and increment pre-release version number for beta only.
        name: Bump pre-release version
        if: env.RELEASE_TAG == 'beta'
        run: node ./.github/scripts/before-beta-release.js
      -
        name: Collect Versions For Images
        id: versions
        run: |
          apify=`node -p "require('./package.json').version"`
          echo "::set-output name=apify::$apify"
          puppeteer=`node -p "require('./package.json').devDependencies.puppeteer"`
          echo "::set-output name=puppeteer::$puppeteer"
          playwright=`node -p "require('./package.json').devDependencies.playwright"`
          echo "::set-output name=playwright::$playwright"
      -
        name: Publish to NPM
        run: NODE_AUTH_TOKEN=${{secrets.NPM_TOKEN}} npm publish --tag ${{ env.RELEASE_TAG }}
      -
        # Latest version is tagged by the release process so we only tag beta here.
        name: Tag Version
        if: env.RELEASE_TAG == 'beta'
        run: |
          git_tag=v`node -p "require('./package.json').version"`
          git tag $git_tag
          git push origin $git_tag
      -
        name: Trigger Docker Image Build
        uses: peter-evans/repository-dispatch@v1
        with:
          token: ${{ secrets.TRIGGER_DOCKER_IMAGE_BUILD_TOKEN }}
          repository: apify/apify-actor-docker
          event-type: build-images
          client-payload: >
            {
              "release_tag": "${{ env.RELEASE_TAG }}",
              "apify_version": "${{ steps.versions.outputs.apify }}",
              "puppeteer_version": "${{ steps.versions.outputs.puppeteer }}",
              "playwright_version": "${{ steps.versions.outputs.playwright }}"
            }<|MERGE_RESOLUTION|>--- conflicted
+++ resolved
@@ -18,12 +18,8 @@
 
     strategy:
       matrix:
-<<<<<<< HEAD
         os: [ubuntu-latest, windows-latest]
-        node-version: [10, 12, 14]
-=======
         node-version: [10, 12, 14, 15, 16]
->>>>>>> ffc8926d
 
     steps:
       -
