--- conflicted
+++ resolved
@@ -1,10 +1,6 @@
 {
     "name": "apify",
-<<<<<<< HEAD
-    "version": "0.20.4-dev.0",
-=======
-    "version": "0.21.0",
->>>>>>> d61204ac
+    "version": "0.21.0-dev.0",
     "description": "The scalable web crawling and scraping library for JavaScript/Node.js. Enables development of data extraction and web automation jobs (not only) with headless Chrome and Puppeteer.",
     "engines": {
         "node": "^10.17.0 || ^12.3.0"
@@ -57,12 +53,8 @@
     "dependencies": {
         "@apify/http-request": "^2.0.0",
         "@apify/ps-tree": "^1.1.3",
-<<<<<<< HEAD
         "@apify/storage-local": "^0.1.1",
-        "@types/cheerio": "^0.22.16",
-=======
         "@types/cheerio": "^0.22.18",
->>>>>>> d61204ac
         "@types/node": "^12",
         "@types/puppeteer": "^3.0.0",
         "@types/tough-cookie": "^4.0.0",
