--- conflicted
+++ resolved
@@ -62,14 +62,8 @@
         "@types/node": "^14",
         "@types/socket.io": "^2.1.13",
         "@types/tough-cookie": "^4.0.0",
-<<<<<<< HEAD
-        "apify-client": "^1.0.3",
-        "apify-shared": "^0.7.8-beta.0",
-        "browser-pool": "^1.1.2",
-=======
         "apify-client": "^1.2.4",
         "browser-pool": "^1.2.0-beta.1",
->>>>>>> 584adbbf
         "cheerio": "1.0.0-rc.3",
         "content-type": "^1.0.4",
         "express": "^4.17.1",
