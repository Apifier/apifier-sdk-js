{
    "name": "apify",
    "version": "2.0.8",
    "description": "The scalable web crawling and scraping library for JavaScript/Node.js. Enables development of data extraction and web automation jobs (not only) with headless Chrome and Puppeteer.",
    "engines": {
        "node": ">=15.10.0"
    },
    "main": "build/index.js",
    "types": "build/index.d.ts",
    "keywords": [
        "apify",
        "headless",
        "chrome",
        "puppeteer",
        "crawler",
        "scraper"
    ],
    "author": {
        "name": "Apify",
        "email": "support@apify.com",
        "url": "https://apify.com"
    },
    "contributors": [
        "Jan Curn <jan@apify.com>",
        "Marek Trunkat <marek@apify.com>",
        "Ondra Urban <ondra@apify.com>"
    ],
    "license": "Apache-2.0",
    "repository": {
        "type": "git",
        "url": "git+https://github.com/apify/apify-js"
    },
    "bugs": {
        "url": "https://github.com/apify/apify-js/issues"
    },
    "homepage": "https://sdk.apify.com/",
    "files": [
        "build"
    ],
    "scripts": {
        "build": "npm run clean && tsc -p tsconfig.json && node ./tools/typescript_fixes.js",
        "build-docs": "npm run build && node ./website/tools/build_docs.js",
        "build-readme": "node ./tools/build_readme.js",
        "test": "npm run build && jest",
        "prepare": "npm run build",
        "prepublishOnly": "(test $CI || (echo \"Publishing is reserved to CI!\"; exit 1))",
        "clean": "rimraf ./build",
        "lint": "eslint ./src ./test",
        "lint:fix": "eslint ./src ./test --ext .js,.jsx --fix"
    },
    "dependencies": {
        "@apify/consts": "^1.3.0",
        "@apify/datastructures": "^1.0.1",
        "@apify/log": "^1.1.1",
        "@apify/ps-tree": "^1.1.4",
        "@apify/storage-local": "^2.0.1",
        "@apify/utilities": "^1.1.2",
        "apify-client": "^1.4.2",
        "browser-pool": "^2.0.2",
        "cheerio": "1.0.0-rc.10",
        "content-type": "^1.0.4",
        "got-scraping": "^3.2.3",
        "htmlparser2": "^7.0.0",
        "iconv-lite": "^0.6.3",
        "jquery": "^3.6.0",
        "mime-types": "^2.1.31",
<<<<<<< HEAD
        "ow": "^0.27.0",
        "rimraf": "^3.0.2",
=======
        "ow": "^0.28.0",
>>>>>>> 3ca040ba
        "semver": "^7.3.5",
        "stream-json": "^1.7.2",
        "tough-cookie": "^4.0.0",
        "underscore": "^1.13.0",
        "ws": "^7.5.3"
    },
    "peerDependencies": {
        "playwright": "^1.11.0",
        "puppeteer": "^9.0.0||^10.0.0"
    },
    "peerDependenciesMeta": {
        "playwright": {
            "optional": true
        },
        "puppeteer": {
            "optional": true
        }
    },
    "devDependencies": {
        "@apify/eslint-config": "^0.1.4",
        "@apify/tsconfig": "^0.1.0",
        "@babel/cli": "^7.14.8",
        "@babel/core": "^7.14.8",
        "@babel/eslint-parser": "^7.14.7",
        "@babel/plugin-syntax-class-properties": "^7.12.13",
        "@babel/preset-env": "^7.14.8",
        "@babel/register": "^7.14.5",
        "@types/content-type": "^1.1.5",
        "@types/domhandler": "^2.4.2",
        "@types/fs-extra": "^9.0.12",
        "@types/htmlparser2": "^3.10.3",
        "@types/jest": "^27.0.1",
        "@types/node": "^15.14.2",
        "@types/ps-tree": "^1.1.1",
        "@types/request-promise-native": "^1.0.18",
        "@types/rimraf": "^3.0.2",
        "@types/semver": "^7.3.7",
        "@types/sinon": "^10.0.0",
        "@types/tough-cookie": "^4.0.1",
        "@types/underscore": "^1.11.3",
        "@types/ws": "^7.4.7",
        "basic-auth-parser": "^0.0.2",
        "body-parser": "^1.19.0",
        "csv-parse": "^4.16.0",
        "eslint": "^7.31.0",
        "express": "^4.17.1",
        "fpcollect": "^1.0.4",
        "fpscanner": "^0.1.5",
        "fs-extra": "^10.0.0",
        "jest": "^27.1.1",
        "jest-circus": "^27.1.1",
        "playwright": "1.15.0",
        "portastic": "^1.0.1",
        "proxy": "^1.0.2",
<<<<<<< HEAD
        "puppeteer": "10.2.0",
=======
        "puppeteer": "10.4.0",
        "rimraf": "^3.0.2",
>>>>>>> 3ca040ba
        "sinon": "^11.0.0",
        "sinon-stub-promise": "^4.0.0",
        "ts-jest": "^27.0.5",
        "typescript": "4.4.3",
        "ua-parser-js": "^0.7.28",
        "why-is-node-running": "^2.2.0"
    }
}<|MERGE_RESOLUTION|>--- conflicted
+++ resolved
@@ -64,12 +64,8 @@
         "iconv-lite": "^0.6.3",
         "jquery": "^3.6.0",
         "mime-types": "^2.1.31",
-<<<<<<< HEAD
-        "ow": "^0.27.0",
+        "ow": "^0.28.0",
         "rimraf": "^3.0.2",
-=======
-        "ow": "^0.28.0",
->>>>>>> 3ca040ba
         "semver": "^7.3.5",
         "stream-json": "^1.7.2",
         "tough-cookie": "^4.0.0",
@@ -124,12 +120,7 @@
         "playwright": "1.15.0",
         "portastic": "^1.0.1",
         "proxy": "^1.0.2",
-<<<<<<< HEAD
-        "puppeteer": "10.2.0",
-=======
         "puppeteer": "10.4.0",
-        "rimraf": "^3.0.2",
->>>>>>> 3ca040ba
         "sinon": "^11.0.0",
         "sinon-stub-promise": "^4.0.0",
         "ts-jest": "^27.0.5",
