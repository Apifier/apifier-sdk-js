--- conflicted
+++ resolved
@@ -51,12 +51,6 @@
         "lint:fix": "eslint ./src ./test --ext .js,.jsx --fix"
     },
     "dependencies": {
-<<<<<<< HEAD
-        "@apify/http-request": "^2.1.1",
-        "@apify/ps-tree": "^1.1.3",
-        "@apify/storage-local": "1.0.1",
-        "@types/cheerio": "^0.22.22",
-=======
         "@apify/consts": "^1.0.0",
         "@apify/datastructures": "^1.0.0",
         "@apify/log": "^1.0.0",
@@ -64,7 +58,6 @@
         "@apify/storage-local": "^2.0.1",
         "@apify/utilities": "^1.0.0",
         "@types/cheerio": "^0.22.28",
->>>>>>> ffc8926d
         "@types/domhandler": "^2.4.1",
         "@types/node": "^14",
         "@types/puppeteer": "^5.4.3",
