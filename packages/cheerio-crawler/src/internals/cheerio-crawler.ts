--- conflicted
+++ resolved
@@ -24,208 +24,7 @@
 export interface CheerioCrawlerOptions<
     UserData extends Dictionary = any, // with default to Dictionary we cant use a typed router in untyped crawler
     JSONData extends Dictionary = Dictionary,
-<<<<<<< HEAD
     > extends HttpCrawlerOptions<CheerioCrawlingContext<UserData, JSONData>> {}
-=======
-    > extends Omit<BasicCrawlerOptions<CheerioCrawlingContext<UserData, JSONData>>,
-    // Overridden with cheerio context
-    | 'requestHandler'
-    | 'handleRequestFunction'
-
-    | 'failedRequestHandler'
-    | 'handleFailedRequestFunction'
-    | 'handleRequestTimeoutSecs'
-
-    | 'errorHandler'
-    > {
-    /**
-     * User-provided function that performs the logic of the crawler. It is called for each page
-     * loaded and parsed by the crawler.
-     *
-     * The function receives the {@apilink CheerioCrawlingContext} as an argument,
-     * where the {@apilink CheerioCrawlingContext.request} instance represents the URL to crawl.
-     *
-     * Type of {@apilink CheerioCrawlingContext.body} depends on the `Content-Type` header of the web page:
-     * - String for `text/html`, `application/xhtml+xml`, `application/xml` MIME content types
-     * - Buffer for others MIME content types
-     *
-     * Parsed `Content-Type` header using
-     * [content-type package](https://www.npmjs.com/package/content-type)
-     * is stored in {@apilink CheerioCrawlingContext.contentType}`.
-     *
-     * Cheerio is available only for HTML and XML content types.
-     *
-     * If the function returns, the returned promise is awaited by the crawler.
-     *
-     * If the function throws an exception, the crawler will try to re-crawl the
-     * request later, up to `option.maxRequestRetries` times.
-     * If all the retries fail, the crawler calls the function
-     * provided to the `failedRequestHandler` parameter.
-     * To make this work, you should **always**
-     * let your function throw exceptions rather than catch them.
-     * The exceptions are logged to the request using the
-     * {@apilink Request.pushErrorMessage} function.
-     */
-    requestHandler?: CheerioRequestHandler<UserData, JSONData>;
-
-    /**
-     * User-provided function that performs the logic of the crawler. It is called for each page
-     * loaded and parsed by the crawler.
-     *
-     * The function receives the {@apilink CheerioCrawlingContext} as an argument,
-     * where the {@apilink CheerioCrawlingContext.request} instance represents the URL to crawl.
-     *
-     * Type of {@apilink CheerioCrawlingContext.body} depends on the `Content-Type` header of the web page:
-     * - String for `text/html`, `application/xhtml+xml`, `application/xml` MIME content types
-     * - Buffer for others MIME content types
-     *
-     * Parsed `Content-Type` header using
-     * [content-type package](https://www.npmjs.com/package/content-type)
-     * is stored in {@apilink CheerioCrawlingContext.contentType}`.
-     *
-     * Cheerio is available only for HTML and XML content types.
-     *
-     * If the function returns, the returned promise is awaited by the crawler.
-     *
-     * If the function throws an exception, the crawler will try to re-crawl the
-     * request later, up to `option.maxRequestRetries` times.
-     * If all the retries fail, the crawler calls the function
-     * provided to the `failedRequestHandler` parameter.
-     * To make this work, you should **always**
-     * let your function throw exceptions rather than catch them.
-     * The exceptions are logged to the request using the
-     * {@apilink Request.pushErrorMessage} function.
-     *
-     * @deprecated `handlePageFunction` has been renamed to `requestHandler` and will be removed in a future version.
-     * @ignore
-     */
-    handlePageFunction?: CheerioRequestHandler<UserData, JSONData>;
-
-    /**
-     * Timeout in which the HTTP request to the resource needs to finish, given in seconds.
-     */
-    navigationTimeoutSecs?: number;
-
-    /**
-     * If set to true, SSL certificate errors will be ignored.
-     */
-    ignoreSslErrors?: boolean;
-
-    /**
-     * If set, `CheerioCrawler` will be configured for all connections to use
-     * [Apify Proxy](https://console.apify.com/proxy) or your own Proxy URLs provided and rotated according to the configuration.
-     * For more information, see the [documentation](https://docs.apify.com/proxy).
-     */
-    proxyConfiguration?: ProxyConfiguration;
-
-    /**
-     * User-provided function that allows modifying the request object before it gets retried by the crawler.
-     * It's executed before each retry for the requests that failed less than `option.maxRequestRetries` times.
-     *
-     * The function receives the {@apilink CheerioCrawlingContext} as the first argument,
-     * where the {@apilink CheerioCrawlingContext.request} corresponds to the request to be retried.
-     * Second argument is the `Error` instance that
-     * represents the last error thrown during processing of the request.
-     */
-    errorHandler?: CheerioErrorHandler<UserData, JSONData>;
-
-    /**
-     * A function to handle requests that failed more than `option.maxRequestRetries` times.
-     *
-     * The function receives the {@apilink CheerioCrawlingContext} as the first argument,
-     * where the {@apilink CheerioCrawlingContext.request} corresponds to the failed request.
-     * Second argument is the `Error` instance that
-     * represents the last error thrown during processing of the request.
-     *
-     * See [source code](https://github.com/apify/crawlee/blob/master/src/crawlers/cheerio_crawler.js#L13)
-     * for the default implementation of this function.
-     */
-    failedRequestHandler?: CheerioErrorHandler<UserData, JSONData>;
-
-    /**
-     * A function to handle requests that failed more than `option.maxRequestRetries` times.
-     *
-     * The function receives the {@apilink CheerioCrawlingContext} as the first argument,
-     * where the {@apilink CheerioCrawlingContext.request} corresponds to the failed request.
-     * Second argument is the `Error` instance that
-     * represents the last error thrown during processing of the request.
-     *
-     * See [source code](https://github.com/apify/crawlee/blob/master/src/crawlers/cheerio_crawler.js#L13)
-     * for the default implementation of this function.
-     *
-     * @deprecated `handleFailedRequestFunction` has been renamed to `failedRequestHandler` and will be removed in a future version.
-     * @ignore
-     */
-    handleFailedRequestFunction?: CheerioErrorHandler<UserData, JSONData>;
-
-    /**
-     * Async functions that are sequentially evaluated before the navigation. Good for setting additional cookies
-     * or browser properties before navigation. The function accepts two parameters, `crawlingContext` and `gotOptions`,
-     * which are passed to the `requestAsBrowser()` function the crawler calls to navigate.
-     * Example:
-     * ```
-     * preNavigationHooks: [
-     *     async (crawlingContext, gotOptions) => {
-     *         // ...
-     *     },
-     * ]
-     * ```
-     */
-    preNavigationHooks?: CheerioHook<UserData, JSONData>[];
-
-    /**
-     * Async functions that are sequentially evaluated after the navigation. Good for checking if the navigation was successful.
-     * The function accepts `crawlingContext` as the only parameter.
-     * Example:
-     * ```
-     * postNavigationHooks: [
-     *     async (crawlingContext) => {
-     *         // ...
-     *     },
-     * ]
-     * ```
-     */
-    postNavigationHooks?: CheerioHook<UserData, JSONData>[];
-
-    /**
-     * An array of [MIME types](https://developer.mozilla.org/en-US/docs/Web/HTTP/Basics_of_HTTP/MIME_types/Complete_list_of_MIME_types)
-     * you want the crawler to load and process. By default, only `text/html` and `application/xhtml+xml` MIME types are supported.
-     */
-    additionalMimeTypes?: string[];
-
-    /**
-     * By default `CheerioCrawler` will extract correct encoding from the HTTP response headers.
-     * Sadly, there are some websites which use invalid headers. Those are encoded using the UTF-8 encoding.
-     * If those sites actually use a different encoding, the response will be corrupted. You can use
-     * `suggestResponseEncoding` to fall back to a certain encoding, if you know that your target website uses it.
-     * To force a certain encoding, disregarding the response headers, use {@apilink CheerioCrawlerOptions.forceResponseEncoding}
-     * ```
-     * // Will fall back to windows-1250 encoding if none found
-     * suggestResponseEncoding: 'windows-1250'
-     * ```
-     */
-    suggestResponseEncoding?: string;
-
-    /**
-     * By default `CheerioCrawler` will extract correct encoding from the HTTP response headers. Use `forceResponseEncoding`
-     * to force a certain encoding, disregarding the response headers.
-     * To only provide a default for missing encodings, use {@apilink CheerioCrawlerOptions.suggestResponseEncoding}
-     * ```
-     * // Will force windows-1250 encoding even if headers say otherwise
-     * forceResponseEncoding: 'windows-1250'
-     * ```
-     */
-    forceResponseEncoding?: string;
-
-    /**
-     * Automatically saves cookies to Session. Works only if Session Pool is used.
-     *
-     * It parses cookie from response "set-cookie" header saves or updates cookies for session and once the session is used for next request.
-     * It passes the "Cookie" header to the request with the session cookies.
-     */
-    persistCookiesPerSession?: boolean;
-}
->>>>>>> c7648a8e
 
 export type CheerioHook<
     UserData extends Dictionary = any, // with default to Dictionary we cant use a typed router in untyped crawler
@@ -328,43 +127,7 @@
  * ```
  * @category Crawlers
  */
-<<<<<<< HEAD
 export class CheerioCrawler extends HttpCrawler<CheerioCrawlingContext> {
-=======
-export class CheerioCrawler extends BasicCrawler<CheerioCrawlingContext> {
-    /**
-     * A reference to the underlying {@apilink ProxyConfiguration} class that manages the crawler's proxies.
-     * Only available if used by the crawler.
-     */
-    proxyConfiguration?: ProxyConfiguration;
-
-    protected userRequestHandlerTimeoutMillis: number;
-    protected preNavigationHooks: CheerioHook[];
-    protected postNavigationHooks: CheerioHook[];
-    protected persistCookiesPerSession: boolean;
-    protected navigationTimeoutMillis: number;
-    protected ignoreSslErrors: boolean;
-    protected suggestResponseEncoding?: string;
-    protected forceResponseEncoding?: string;
-    protected readonly supportedMimeTypes: Set<string>;
-
-    protected static override optionsShape = {
-        ...BasicCrawler.optionsShape,
-        handlePageFunction: ow.optional.function,
-
-        navigationTimeoutSecs: ow.optional.number,
-        ignoreSslErrors: ow.optional.boolean,
-        additionalMimeTypes: ow.optional.array.ofType(ow.string),
-        suggestResponseEncoding: ow.optional.string,
-        forceResponseEncoding: ow.optional.string,
-        proxyConfiguration: ow.optional.object.validate(validators.proxyConfiguration),
-        persistCookiesPerSession: ow.optional.boolean,
-
-        preNavigationHooks: ow.optional.array,
-        postNavigationHooks: ow.optional.array,
-    };
-
->>>>>>> c7648a8e
     /**
      * All `CheerioCrawler` parameters are passed via an options object.
      */
@@ -479,53 +242,9 @@
 }
 
 /**
-<<<<<<< HEAD
- * Creates new {@link Router} instance that works based on request labels.
+ * Creates new {@apilink Router} instance that works based on request labels.
  * This instance can then serve as a `requestHandler` of your {@link CheerioCrawler}.
- * Defaults to the {@link CheerioCrawlingContext}.
-=======
- * The stream object returned from got does not have the below properties.
- * At the same time, you can't read data directly from the response stream,
- * because they won't get emitted unless you also read from the primary
- * got stream. To be able to work with only one stream, we move the expected props
- * from the response stream to the got stream.
- * @internal
- */
-function addResponsePropertiesToStream(stream: GotRequest) {
-    const properties = [
-        'statusCode', 'statusMessage', 'headers',
-        'complete', 'httpVersion', 'rawHeaders',
-        'rawTrailers', 'trailers', 'url',
-        'request',
-    ];
-
-    const response = stream.response!;
-
-    response.on('end', () => {
-        // @ts-expect-error
-        Object.assign(stream.rawTrailers, response.rawTrailers);
-        // @ts-expect-error
-        Object.assign(stream.trailers, response.trailers);
-
-        // @ts-expect-error
-        stream.complete = response.complete;
-    });
-
-    for (const prop of properties) {
-        if (!(prop in stream)) {
-            // @ts-expect-error
-            stream[prop] = response[prop as keyof IncomingMessage];
-        }
-    }
-
-    return stream as unknown as IncomingMessage;
-}
-
-/**
- * Creates new {@apilink Router} instance that works based on request labels.
- * This instance can then serve as a `requestHandler` of your {@apilink CheerioCrawler}.
  * Defaults to the {@apilink CheerioCrawlingContext}.
->>>>>>> c7648a8e
  *
  * > Serves as a shortcut for using `Router.create<CheerioCrawlingContext>()`.
  *
